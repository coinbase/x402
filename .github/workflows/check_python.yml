--- conflicted
+++ resolved
@@ -14,11 +14,8 @@
         uses: astral-sh/setup-uv@v5
         with:
           enable-cache: true
-<<<<<<< HEAD
           cache-dependency-glob: "uv.lock"
-=======
           cache-dependency-glob: "python/x402/uv.lock"
->>>>>>> add7375b
 
       - name: Set up Python
         run: uv python install
@@ -27,11 +24,9 @@
         run: uv sync --all-extras --dev
 
       - name: Run Tests
-<<<<<<< HEAD
         run: pytest
-=======
         run: uv run python -m pytest
->>>>>>> add7375b
+
 
   lint-python:
     runs-on: ubuntu-latest
