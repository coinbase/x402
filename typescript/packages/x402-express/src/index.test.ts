import { NextFunction, Request, Response } from "express";
import { beforeEach, describe, expect, it, vi } from "vitest";
import { getPaywallHtml, findMatchingRoute } from "x402/shared";
import { exact } from "x402/schemes";
import {
  PaymentMiddlewareConfig,
  PaymentPayload,
  RoutesConfig,
  FacilitatorConfig,
  RouteConfig,
  NetworkEnum,
} from "x402/types";
import { useFacilitator } from "x402/verify";
import { paymentMiddleware } from "./index";
import { Address as SolanaAddress } from "@solana/kit";

// Mock dependencies
vi.mock("x402/verify", () => ({
  useFacilitator: vi.fn().mockReturnValue({
    verify: vi.fn(),
    settle: vi.fn(),
    getFeePayer: vi.fn(),
  }),
}));

vi.mock("x402/shared", async importOriginal => {
  const actual = (await importOriginal()) as Record<string, unknown>;
  return {
    ...actual,
    getPaywallHtml: vi.fn(),
    getNetworkId: vi.fn().mockReturnValue("base-sepolia"),
    toJsonSafe: vi.fn(x => x),
    computeRoutePatterns: vi.fn().mockImplementation(routes => {
      const normalizedRoutes = Object.fromEntries(
        Object.entries(routes).map(([pattern, value]) => [
          pattern,
          typeof value === "string" || typeof value === "number"
            ? ({ price: value, network: "base-sepolia" } as RouteConfig)
            : (value as RouteConfig),
        ]),
      );

      return Object.entries(normalizedRoutes).map(([pattern, routeConfig]) => {
        const [verb, path] = pattern.includes(" ") ? pattern.split(/\s+/) : ["*", pattern];
        if (!path) {
          throw new Error(`Invalid route pattern: ${pattern}`);
        }
        return {
          verb: verb.toUpperCase(),
          pattern: new RegExp(
            `^${path
              .replace(/\*/g, ".*?")
              .replace(/\[([^\]]+)\]/g, "[^/]+")
              .replace(/\//g, "\\/")}$`,
          ),
          config: routeConfig,
        };
      });
    }),
    findMatchingRoute: vi
      .fn()
      .mockImplementation(
        (
          routePatterns: Array<{ pattern: RegExp; verb: string; config: RouteConfig }>,
          path: string,
          method: string,
        ) => {
          if (!routePatterns) return undefined;
          return routePatterns.find(({ pattern, verb }) => {
            const matchesPath = pattern.test(path);
            const matchesVerb = verb === "*" || verb === method.toUpperCase();
            return matchesPath && matchesVerb;
          });
        },
      ),
  };
});

vi.mock("x402/shared/evm", () => ({
  getUsdcAddressForChain: vi.fn().mockReturnValue("0x036CbD53842c5426634e7929541eC2318f3dCF7e"),
}));

// Mock exact.evm.decodePayment
vi.mock("x402/schemes", () => ({
  exact: {
    evm: {
      encodePayment: vi.fn(),
      decodePayment: vi.fn(),
    },
  },
}));

describe("paymentMiddleware()", () => {
  let mockReq: Partial<Request>;
  let mockRes: Partial<Response>;
  let mockNext: NextFunction;
  let middleware: ReturnType<typeof paymentMiddleware>;
  let mockVerify: ReturnType<typeof useFacilitator>["verify"];
  let mockSettle: ReturnType<typeof useFacilitator>["settle"];
  let mockGetFeePayer: ReturnType<typeof useFacilitator>["getFeePayer"];

  const middlewareConfig: PaymentMiddlewareConfig = {
    description: "Test payment",
    mimeType: "application/json",
    maxTimeoutSeconds: 300,
    outputSchema: { type: "object" },
    resource: "https://api.example.com/resource",
  };

  const facilitatorConfig: FacilitatorConfig = {
    url: "https://facilitator.example.com",
  };

  const payTo = "0x1234567890123456789012345678901234567890";

  const routesConfig: RoutesConfig = {
    "/test": {
      price: "$0.001",
      network: NetworkEnum.BASE_SEPOLIA,
      config: middlewareConfig,
    },
  };

  const validPayment: PaymentPayload = {
    scheme: "exact",
    x402Version: 1,
    network: NetworkEnum.BASE_SEPOLIA,
    payload: {
      signature: "0x123",
      authorization: {
        from: "0x123",
        to: "0x456",
        value: "0x123",
        validAfter: "0x123",
        validBefore: "0x123",
        nonce: "0x123",
      },
    },
  };
  const encodedValidPayment = "encoded-payment";

  beforeEach(() => {
    vi.resetAllMocks();
    mockReq = {
      path: "/test",
      method: "GET",
      headers: {},
      header: function (name: string) {
        return this.headers[name.toLowerCase()];
      },
    } as Request;
    mockRes = {
      status: vi.fn().mockReturnThis(),
      json: vi.fn().mockReturnThis(),
      send: vi.fn().mockReturnThis(),
      setHeader: vi.fn().mockReturnThis(),
      end: vi.fn().mockReturnThis(),
      headersSent: false,
    } as unknown as Response;
    mockNext = vi.fn();
    mockVerify = vi.fn();
    mockSettle = vi.fn();
    mockGetFeePayer = vi.fn();

    vi.mocked(useFacilitator).mockReturnValue({
      verify: mockVerify,
      settle: mockSettle,
      getFeePayer: mockGetFeePayer,
    });

    // Setup paywall HTML mock
    vi.mocked(getPaywallHtml).mockReturnValue("<html>Paywall</html>");

    // Setup exact.evm mocks
    vi.mocked(exact.evm.encodePayment).mockReturnValue(encodedValidPayment);
    vi.mocked(exact.evm.decodePayment).mockReturnValue(validPayment);

    // Setup route pattern matching mock
    vi.mocked(findMatchingRoute).mockImplementation((routePatterns, path, method) => {
      if (path === "/test" && method === "GET") {
        return {
          pattern: /^\/test$/,
          verb: "GET",
          config: {
            price: "$0.001",
            network: NetworkEnum.BASE_SEPOLIA,
            config: middlewareConfig,
          },
        };
      }
      return undefined;
    });

    middleware = paymentMiddleware(payTo, routesConfig, facilitatorConfig);
  });

  it("should return 402 with payment requirements when no payment header is present", async () => {
    mockReq.headers = {};
    await middleware(mockReq as Request, mockRes as Response, mockNext);

    expect(mockRes.status).toHaveBeenCalledWith(402);
    expect(mockRes.json).toHaveBeenCalledWith(
      expect.objectContaining({
        error: "X-PAYMENT header is required",
        accepts: expect.any(Array),
        x402Version: 1,
      }),
    );
  });

  it("should return HTML paywall for browser requests", async () => {
    mockReq.headers = {
      accept: "text/html",
      "user-agent": "Mozilla/5.0",
    };
    await middleware(mockReq as Request, mockRes as Response, mockNext);

    expect(mockRes.status).toHaveBeenCalledWith(402);
    expect(mockRes.send).toHaveBeenCalledWith("<html>Paywall</html>");
  });

  it("should verify payment and proceed if valid", async () => {
    mockReq.headers = {
      "x-payment": encodedValidPayment,
    };
    (mockVerify as ReturnType<typeof vi.fn>).mockResolvedValue({ isValid: true });

    await middleware(mockReq as Request, mockRes as Response, mockNext);

    expect(exact.evm.decodePayment).toHaveBeenCalledWith(encodedValidPayment);
    expect(mockVerify).toHaveBeenCalledWith(validPayment, expect.any(Object));
    expect(mockNext).toHaveBeenCalled();
  });

  it("should return 402 if payment verification fails", async () => {
    mockReq.headers = {
      "x-payment": "invalid-payment-header",
    };
    (exact.evm.decodePayment as ReturnType<typeof vi.fn>).mockImplementation(() => {
      throw new Error("Invalid payment");
    });

    (mockVerify as ReturnType<typeof vi.fn>).mockResolvedValue({
      isValid: false,
      invalidReason: "insufficient_funds",
    });

    await middleware(mockReq as Request, mockRes as Response, mockNext);

    expect(mockRes.status).toHaveBeenCalledWith(402);
    expect(mockRes.json).toHaveBeenCalledWith({
      x402Version: 1,
      error: new Error("Invalid payment"),
      accepts: [
        {
          scheme: "exact",
          network: NetworkEnum.BASE_SEPOLIA,
          maxAmountRequired: "1000",
          resource: "https://api.example.com/resource",
          description: "Test payment",
          mimeType: "application/json",
          payTo: "0x1234567890123456789012345678901234567890",
          maxTimeoutSeconds: 300,
          asset: "0x036CbD53842c5426634e7929541eC2318f3dCF7e",
          outputSchema: { type: "object" },
          extra: {
            name: "USDC",
            version: "2",
          },
        },
      ],
    });
  });

  it("should return 402 if payment verification throws an error", async () => {
    mockReq.headers = {
      "x-payment": encodedValidPayment,
    };
    (mockVerify as ReturnType<typeof vi.fn>).mockRejectedValue(new Error("Unexpected error"));

    await middleware(mockReq as Request, mockRes as Response, mockNext);

    expect(mockRes.status).toHaveBeenCalledWith(402);
    expect(mockRes.json).toHaveBeenCalledWith({
      x402Version: 1,
      error: new Error("Unexpected error"),
      accepts: [
        {
          scheme: "exact",
          network: NetworkEnum.BASE_SEPOLIA,
          maxAmountRequired: "1000",
          resource: "https://api.example.com/resource",
          description: "Test payment",
          mimeType: "application/json",
          payTo: "0x1234567890123456789012345678901234567890",
          maxTimeoutSeconds: 300,
          asset: "0x036CbD53842c5426634e7929541eC2318f3dCF7e",
          outputSchema: { type: "object" },
          extra: {
            name: "USDC",
            version: "2",
          },
        },
      ],
    });
  });

  it("should handle settlement after response", async () => {
    mockReq.headers = {
      "x-payment": encodedValidPayment,
    };
    (mockVerify as ReturnType<typeof vi.fn>).mockResolvedValue({ isValid: true });
    (mockSettle as ReturnType<typeof vi.fn>).mockResolvedValue({
      success: true,
      transaction: "0x123",
      network: NetworkEnum.BASE_SEPOLIA,
    });

    // Mock response.end to capture arguments
    const endArgs: Parameters<Response["end"]>[] = [];
    (mockRes.end as ReturnType<typeof vi.fn>).mockImplementation(
      (...args: Parameters<Response["end"]>) => {
        endArgs.push(args);
      },
    );

    await middleware(mockReq as Request, mockRes as Response, mockNext);

    expect(exact.evm.decodePayment).toHaveBeenCalledWith(encodedValidPayment);
    expect(mockSettle).toHaveBeenCalledWith(validPayment, expect.any(Object));
    expect(mockRes.setHeader).toHaveBeenCalledWith("X-PAYMENT-RESPONSE", expect.any(String));
  });

  it("should handle settle throwing an error before response is sent", async () => {
    mockReq.headers = {
      "x-payment": encodedValidPayment,
    };
    (mockVerify as ReturnType<typeof vi.fn>).mockResolvedValue({ isValid: true });
    (mockSettle as ReturnType<typeof vi.fn>).mockRejectedValue(new Error("Settlement failed"));

    await middleware(mockReq as Request, mockRes as Response, mockNext);

    expect(mockRes.status).toHaveBeenCalledWith(402);
    expect(mockRes.json).toHaveBeenCalledWith({
      x402Version: 1,
      error: new Error("Settlement failed"),
      accepts: [
        {
          scheme: "exact",
          network: NetworkEnum.BASE_SEPOLIA,
          maxAmountRequired: "1000",
          resource: "https://api.example.com/resource",
          description: "Test payment",
          mimeType: "application/json",
          payTo: "0x1234567890123456789012345678901234567890",
          maxTimeoutSeconds: 300,
          asset: "0x036CbD53842c5426634e7929541eC2318f3dCF7e",
          outputSchema: { type: "object" },
          extra: {
            name: "USDC",
            version: "2",
          },
        },
      ],
    });
  });

  it("should handle unsuccessful settle before resource response is sent", async () => {
    mockReq.headers = {
      "x-payment": encodedValidPayment,
    };
    (mockVerify as ReturnType<typeof vi.fn>).mockResolvedValue({ isValid: true });
    (mockSettle as ReturnType<typeof vi.fn>).mockResolvedValue({
      success: false,
      errorReason: "invalid_transaction_state",
      transaction: "0x123",
      network: NetworkEnum.BASE_SEPOLIA,
      payer: "0x123",
    });

    await middleware(mockReq as Request, mockRes as Response, mockNext);

    expect(mockRes.status).toHaveBeenCalledWith(402);
    expect(mockRes.json).toHaveBeenCalledWith({
      x402Version: 1,
      error: "invalid_transaction_state",
      accepts: [
        {
          scheme: "exact",
          network: NetworkEnum.BASE_SEPOLIA,
          maxAmountRequired: "1000",
          resource: "https://api.example.com/resource",
          description: "Test payment",
          mimeType: "application/json",
          payTo: "0x1234567890123456789012345678901234567890",
          maxTimeoutSeconds: 300,
          asset: "0x036CbD53842c5426634e7929541eC2318f3dCF7e",
          outputSchema: { type: "object" },
          extra: {
            name: "USDC",
            version: "2",
          },
        },
      ],
    });
  });

  it("should handle settlement failure after response is sent", async () => {
    mockReq.headers = {
      "x-payment": encodedValidPayment,
    };
    (mockVerify as ReturnType<typeof vi.fn>).mockResolvedValue({ isValid: true });
    (mockSettle as ReturnType<typeof vi.fn>).mockRejectedValue(new Error("Settlement failed"));
    mockRes.headersSent = true;

    // Mock response.end to capture arguments
    const endArgs: Parameters<Response["end"]>[] = [];
    (mockRes.end as ReturnType<typeof vi.fn>).mockImplementation(
      (...args: Parameters<Response["end"]>) => {
        endArgs.push(args);
      },
    );

    await middleware(mockReq as Request, mockRes as Response, mockNext);

    expect(exact.evm.decodePayment).toHaveBeenCalledWith(encodedValidPayment);
    expect(mockSettle).toHaveBeenCalledWith(validPayment, expect.any(Object));
    // Should not try to send another response since headers are already sent
    expect(mockRes.status).not.toHaveBeenCalledWith(402);
  });

  it("should not settle payment if protected route returns status >= 400", async () => {
    mockReq.headers = {
      "x-payment": encodedValidPayment,
    };
    (mockVerify as ReturnType<typeof vi.fn>).mockResolvedValue({ isValid: true });
    (mockSettle as ReturnType<typeof vi.fn>).mockResolvedValue({
      success: true,
      transaction: "0x123",
      network: NetworkEnum.BASE_SEPOLIA,
    });

    // Simulate downstream handler setting status 500
    (mockRes.status as ReturnType<typeof vi.fn>).mockImplementation(function (
      this: Response,
      code: number,
    ) {
      this.statusCode = code;
      return this;
    });
    mockRes.statusCode = 500;

    // call the middleware
    await middleware(mockReq as Request, mockRes as Response, mockNext);

    // make assertions
    expect(mockSettle).not.toHaveBeenCalled();
    expect(mockRes.statusCode).toBe(500);
  });

<<<<<<< HEAD
  it("should return 402 with feePayer for solana-devnet when no payment header is present", async () => {
    const solanaRoutesConfig: RoutesConfig = {
      "/test": {
        price: "$0.001",
        network: NetworkEnum.SOLANA_DEVNET,
        config: middlewareConfig,
      },
    };
    const solanaPayTo = "CKy5kSzS3K2V4RcedtEa7hC43aYk5tq6z6A4vZnE1fVz";
    const feePayer = "FeePayerAddress12345";
    const feePayerResponse = { feePayer: feePayer };
    (mockGetFeePayer as ReturnType<typeof vi.fn>).mockResolvedValue(feePayerResponse);

    vi.mocked(findMatchingRoute).mockReturnValue({
      pattern: /^\/test$/,
      verb: "GET",
      config: {
        price: "$0.001",
        network: NetworkEnum.SOLANA_DEVNET,
        config: middlewareConfig,
      },
    });

    middleware = paymentMiddleware(
      solanaPayTo as SolanaAddress,
      solanaRoutesConfig,
      facilitatorConfig,
    );

    mockReq.headers = {};
    await middleware(mockReq as Request, mockRes as Response, mockNext);

    expect(mockRes.status).toHaveBeenCalledWith(402);
    expect(mockGetFeePayer).toHaveBeenCalled();
    expect(mockRes.json).toHaveBeenCalledWith(
      expect.objectContaining({
        accepts: expect.arrayContaining([
          expect.objectContaining({
            network: NetworkEnum.SOLANA_DEVNET,
            payTo: solanaPayTo,
            extra: expect.objectContaining({
              feePayer: feePayerResponse.feePayer,
            }),
          }),
        ]),
      }),
    );

    const responseJson = (mockRes.json as ReturnType<typeof vi.fn>).mock.calls[0][0];
    expect(responseJson.accepts[0].extra.feePayer).toBe(feePayerResponse.feePayer);
  });

  it("should return 402 with feePayer for solana-mainnet when no payment header is present", async () => {
    const solanaRoutesConfig: RoutesConfig = {
      "/test": {
        price: "$0.001",
        network: NetworkEnum.SOLANA_MAINNET,
        config: middlewareConfig,
      },
    };
    const solanaPayTo = "CKy5kSzS3K2V4RcedtEa7hC43aYk5tq6z6A4vZnE1fVz";
    const feePayer = "FeePayerAddressMainnet";
    const feePayerResponse = { feePayer: feePayer };
    (mockGetFeePayer as ReturnType<typeof vi.fn>).mockResolvedValue(feePayerResponse);

    vi.mocked(findMatchingRoute).mockReturnValue({
      pattern: /^\/test$/,
      verb: "GET",
      config: {
        price: "$0.001",
        network: NetworkEnum.SOLANA_MAINNET,
        config: middlewareConfig,
      },
    });

    middleware = paymentMiddleware(
      solanaPayTo as SolanaAddress,
      solanaRoutesConfig,
      facilitatorConfig,
    );

    mockReq.headers = {};
    await middleware(mockReq as Request, mockRes as Response, mockNext);

    expect(mockRes.status).toHaveBeenCalledWith(402);
    expect(mockGetFeePayer).toHaveBeenCalled();
    expect(mockRes.json).toHaveBeenCalledWith(
      expect.objectContaining({
        accepts: expect.arrayContaining([
          expect.objectContaining({
            network: NetworkEnum.SOLANA_MAINNET,
            payTo: solanaPayTo,
            extra: expect.objectContaining({
              feePayer: feePayerResponse.feePayer,
            }),
          }),
        ]),
      }),
    );

    const responseJson = (mockRes.json as ReturnType<typeof vi.fn>).mock.calls[0][0];
    expect(responseJson.accepts[0].extra.feePayer).toBe(feePayerResponse.feePayer);
=======
  describe("session token integration", () => {
    it("should pass sessionTokenEndpoint to paywall HTML when configured", async () => {
      const paywallConfig = {
        cdpClientKey: "test-client-key",
        appName: "Test App",
        appLogo: "/test-logo.png",
        sessionTokenEndpoint: "/api/x402/session-token",
      };

      const middlewareWithPaywall = paymentMiddleware(
        payTo,
        routesConfig,
        facilitatorConfig,
        paywallConfig,
      );

      mockReq.headers = {
        accept: "text/html",
        "user-agent": "Mozilla/5.0",
      };

      await middlewareWithPaywall(mockReq as Request, mockRes as Response, mockNext);

      expect(getPaywallHtml).toHaveBeenCalledWith(
        expect.objectContaining({
          cdpClientKey: "test-client-key",
          appName: "Test App",
          appLogo: "/test-logo.png",
          sessionTokenEndpoint: "/api/x402/session-token",
        }),
      );
    });

    it("should not pass sessionTokenEndpoint when not configured", async () => {
      const paywallConfig = {
        cdpClientKey: "test-client-key",
        appName: "Test App",
      };

      const middlewareWithPaywall = paymentMiddleware(
        payTo,
        routesConfig,
        facilitatorConfig,
        paywallConfig,
      );

      mockReq.headers = {
        accept: "text/html",
        "user-agent": "Mozilla/5.0",
      };

      await middlewareWithPaywall(mockReq as Request, mockRes as Response, mockNext);

      expect(getPaywallHtml).toHaveBeenCalledWith(
        expect.objectContaining({
          cdpClientKey: "test-client-key",
          appName: "Test App",
          sessionTokenEndpoint: undefined,
        }),
      );
    });

    it("should pass sessionTokenEndpoint even when other paywall config is minimal", async () => {
      const paywallConfig = {
        sessionTokenEndpoint: "/custom/session-token",
      };

      const middlewareWithPaywall = paymentMiddleware(
        payTo,
        routesConfig,
        facilitatorConfig,
        paywallConfig,
      );

      mockReq.headers = {
        accept: "text/html",
        "user-agent": "Mozilla/5.0",
      };

      await middlewareWithPaywall(mockReq as Request, mockRes as Response, mockNext);

      expect(getPaywallHtml).toHaveBeenCalledWith(
        expect.objectContaining({
          sessionTokenEndpoint: "/custom/session-token",
          cdpClientKey: undefined,
          appName: undefined,
          appLogo: undefined,
        }),
      );
    });

    it("should work without any paywall config", async () => {
      const middlewareWithoutPaywall = paymentMiddleware(payTo, routesConfig, facilitatorConfig);

      mockReq.headers = {
        accept: "text/html",
        "user-agent": "Mozilla/5.0",
      };

      await middlewareWithoutPaywall(mockReq as Request, mockRes as Response, mockNext);

      expect(getPaywallHtml).toHaveBeenCalledWith(
        expect.objectContaining({
          sessionTokenEndpoint: undefined,
          cdpClientKey: undefined,
          appName: undefined,
          appLogo: undefined,
        }),
      );
    });
>>>>>>> eca84702
  });
});<|MERGE_RESOLUTION|>--- conflicted
+++ resolved
@@ -458,7 +458,6 @@
     expect(mockRes.statusCode).toBe(500);
   });
 
-<<<<<<< HEAD
   it("should return 402 with feePayer for solana-devnet when no payment header is present", async () => {
     const solanaRoutesConfig: RoutesConfig = {
       "/test": {
@@ -561,117 +560,116 @@
 
     const responseJson = (mockRes.json as ReturnType<typeof vi.fn>).mock.calls[0][0];
     expect(responseJson.accepts[0].extra.feePayer).toBe(feePayerResponse.feePayer);
-=======
-  describe("session token integration", () => {
-    it("should pass sessionTokenEndpoint to paywall HTML when configured", async () => {
-      const paywallConfig = {
-        cdpClientKey: "test-client-key",
-        appName: "Test App",
-        appLogo: "/test-logo.png",
-        sessionTokenEndpoint: "/api/x402/session-token",
-      };
-
-      const middlewareWithPaywall = paymentMiddleware(
-        payTo,
-        routesConfig,
-        facilitatorConfig,
-        paywallConfig,
-      );
-
-      mockReq.headers = {
-        accept: "text/html",
-        "user-agent": "Mozilla/5.0",
-      };
-
-      await middlewareWithPaywall(mockReq as Request, mockRes as Response, mockNext);
-
-      expect(getPaywallHtml).toHaveBeenCalledWith(
-        expect.objectContaining({
+    describe("session token integration", () => {
+      it("should pass sessionTokenEndpoint to paywall HTML when configured", async () => {
+        const paywallConfig = {
           cdpClientKey: "test-client-key",
           appName: "Test App",
           appLogo: "/test-logo.png",
           sessionTokenEndpoint: "/api/x402/session-token",
-        }),
-      );
-    });
-
-    it("should not pass sessionTokenEndpoint when not configured", async () => {
-      const paywallConfig = {
-        cdpClientKey: "test-client-key",
-        appName: "Test App",
-      };
-
-      const middlewareWithPaywall = paymentMiddleware(
-        payTo,
-        routesConfig,
-        facilitatorConfig,
-        paywallConfig,
-      );
-
-      mockReq.headers = {
-        accept: "text/html",
-        "user-agent": "Mozilla/5.0",
-      };
-
-      await middlewareWithPaywall(mockReq as Request, mockRes as Response, mockNext);
-
-      expect(getPaywallHtml).toHaveBeenCalledWith(
-        expect.objectContaining({
+        };
+
+        const middlewareWithPaywall = paymentMiddleware(
+          payTo,
+          routesConfig,
+          facilitatorConfig,
+          paywallConfig,
+        );
+
+        mockReq.headers = {
+          accept: "text/html",
+          "user-agent": "Mozilla/5.0",
+        };
+
+        await middlewareWithPaywall(mockReq as Request, mockRes as Response, mockNext);
+
+        expect(getPaywallHtml).toHaveBeenCalledWith(
+          expect.objectContaining({
+            cdpClientKey: "test-client-key",
+            appName: "Test App",
+            appLogo: "/test-logo.png",
+            sessionTokenEndpoint: "/api/x402/session-token",
+          }),
+        );
+      });
+
+      it("should not pass sessionTokenEndpoint when not configured", async () => {
+        const paywallConfig = {
           cdpClientKey: "test-client-key",
           appName: "Test App",
-          sessionTokenEndpoint: undefined,
-        }),
-      );
-    });
-
-    it("should pass sessionTokenEndpoint even when other paywall config is minimal", async () => {
-      const paywallConfig = {
-        sessionTokenEndpoint: "/custom/session-token",
-      };
-
-      const middlewareWithPaywall = paymentMiddleware(
-        payTo,
-        routesConfig,
-        facilitatorConfig,
-        paywallConfig,
-      );
-
-      mockReq.headers = {
-        accept: "text/html",
-        "user-agent": "Mozilla/5.0",
-      };
-
-      await middlewareWithPaywall(mockReq as Request, mockRes as Response, mockNext);
-
-      expect(getPaywallHtml).toHaveBeenCalledWith(
-        expect.objectContaining({
+        };
+
+        const middlewareWithPaywall = paymentMiddleware(
+          payTo,
+          routesConfig,
+          facilitatorConfig,
+          paywallConfig,
+        );
+
+        mockReq.headers = {
+          accept: "text/html",
+          "user-agent": "Mozilla/5.0",
+        };
+
+        await middlewareWithPaywall(mockReq as Request, mockRes as Response, mockNext);
+
+        expect(getPaywallHtml).toHaveBeenCalledWith(
+          expect.objectContaining({
+            cdpClientKey: "test-client-key",
+            appName: "Test App",
+            sessionTokenEndpoint: undefined,
+          }),
+        );
+      });
+
+      it("should pass sessionTokenEndpoint even when other paywall config is minimal", async () => {
+        const paywallConfig = {
           sessionTokenEndpoint: "/custom/session-token",
-          cdpClientKey: undefined,
-          appName: undefined,
-          appLogo: undefined,
-        }),
-      );
-    });
-
-    it("should work without any paywall config", async () => {
-      const middlewareWithoutPaywall = paymentMiddleware(payTo, routesConfig, facilitatorConfig);
-
-      mockReq.headers = {
-        accept: "text/html",
-        "user-agent": "Mozilla/5.0",
-      };
-
-      await middlewareWithoutPaywall(mockReq as Request, mockRes as Response, mockNext);
-
-      expect(getPaywallHtml).toHaveBeenCalledWith(
-        expect.objectContaining({
-          sessionTokenEndpoint: undefined,
-          cdpClientKey: undefined,
-          appName: undefined,
-          appLogo: undefined,
-        }),
-      );
-    });
->>>>>>> eca84702
+        };
+
+        const middlewareWithPaywall = paymentMiddleware(
+          payTo,
+          routesConfig,
+          facilitatorConfig,
+          paywallConfig,
+        );
+
+        mockReq.headers = {
+          accept: "text/html",
+          "user-agent": "Mozilla/5.0",
+        };
+
+        await middlewareWithPaywall(mockReq as Request, mockRes as Response, mockNext);
+
+        expect(getPaywallHtml).toHaveBeenCalledWith(
+          expect.objectContaining({
+            sessionTokenEndpoint: "/custom/session-token",
+            cdpClientKey: undefined,
+            appName: undefined,
+            appLogo: undefined,
+          }),
+        );
+      });
+
+      it("should work without any paywall config", async () => {
+        const middlewareWithoutPaywall = paymentMiddleware(payTo, routesConfig, facilitatorConfig);
+
+        mockReq.headers = {
+          accept: "text/html",
+          "user-agent": "Mozilla/5.0",
+        };
+
+        await middlewareWithoutPaywall(mockReq as Request, mockRes as Response, mockNext);
+
+        expect(getPaywallHtml).toHaveBeenCalledWith(
+          expect.objectContaining({
+            sessionTokenEndpoint: undefined,
+            cdpClientKey: undefined,
+            appName: undefined,
+            appLogo: undefined,
+          }),
+        );
+      });
+    });
   });
 });