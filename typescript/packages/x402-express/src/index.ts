import { NextFunction, Request, Response } from "express";
<<<<<<< HEAD
import { Address } from "viem";
import { Address as SolanaAddress } from "@solana/kit";
=======
import { Address, getAddress } from "viem";
>>>>>>> eca84702
import { exact } from "x402/schemes";
import {
  computeRoutePatterns,
  findMatchingPaymentRequirements,
  findMatchingRoute,
  getPaywallHtml,
  processPriceToAtomicAmount,
  toJsonSafe,
} from "x402/shared";
import {
  FacilitatorConfig,
  moneySchema,
  NetworkEnum,
  PaymentPayload,
  PaymentRequirements,
  PaywallConfig,
  Resource,
  RoutesConfig,
  settleResponseHeader,
  SupportedSVMNetworks,
} from "x402/types";
import { useFacilitator } from "x402/verify";

/**
 * Creates a payment middleware factory for Express
 *
 * @param payTo - The address to receive payments
 * @param routes - Configuration for protected routes and their payment requirements
 * @param facilitator - Optional configuration for the payment facilitator service
 * @param paywall - Optional configuration for the default paywall
 * @returns An Express middleware handler
 *
 * @example
 * ```typescript
 * // Simple configuration - All endpoints are protected by $0.01 of USDC on base-sepolia
 * app.use(paymentMiddleware(
 *   '0x123...', // payTo address
 *   {
 *     price: '$0.01', // USDC amount in dollars
 *     network: NetworkEnum.BASE_SEPOLIA
 *   },
 *   // Optional facilitator configuration. Defaults to x402.org/facilitator for testnet usage
 * ));
 *
 * // Advanced configuration - Endpoint-specific payment requirements & custom facilitator
 * app.use(paymentMiddleware('0x123...', // payTo: The address to receive payments*    {
 *   {
 *     '/weather/*': {
 *       price: '$0.001', // USDC amount in dollars
 *       network: NetworkEnum.BASE_SEPOLIA,
 *       config: {
 *         description: 'Access to weather data'
 *       }
 *     }
 *   },
 *   {
 *     url: 'https://facilitator.example.com',
 *     createAuthHeaders: async () => ({
 *       verify: { "Authorization": "Bearer token" },
 *       settle: { "Authorization": "Bearer token" }
 *     })
 *   },
 *   {
 *     cdpClientKey: 'your-cdp-client-key',
 *     appLogo: '/images/logo.svg',
 *     appName: 'My App',
 *   }
 * ));
 * ```
 */
export function paymentMiddleware(
  payTo: Address | SolanaAddress,
  routes: RoutesConfig,
  facilitator?: FacilitatorConfig,
  paywall?: PaywallConfig,
) {
  const { verify, settle, getFeePayer } = useFacilitator(facilitator);
  const x402Version = 1;

  // Pre-compile route patterns to regex and extract verbs
  const routePatterns = computeRoutePatterns(routes);

  return async function paymentMiddleware(
    req: Request,
    res: Response,
    next: NextFunction,
  ): Promise<void> {
    const matchingRoute = findMatchingRoute(routePatterns, req.path, req.method.toUpperCase());

    if (!matchingRoute) {
      return next();
    }

    const { price, network, config = {} } = matchingRoute.config;
    const { description, mimeType, maxTimeoutSeconds, outputSchema, customPaywallHtml, resource } =
      config;

    const atomicAmountForAsset = processPriceToAtomicAmount(price, network);
    if ("error" in atomicAmountForAsset) {
      throw new Error(atomicAmountForAsset.error);
    }
    const { maxAmountRequired, asset } = atomicAmountForAsset;

    const resourceUrl: Resource =
      resource || (`${req.protocol}://${req.headers.host}${req.path}` as Resource);

    let paymentRequirements: PaymentRequirements[] = [
      {
        scheme: "exact",
        network,
        maxAmountRequired,
        resource: resourceUrl,
        description: description ?? "",
        mimeType: mimeType ?? "",
        payTo: getAddress(payTo),
        maxTimeoutSeconds: maxTimeoutSeconds ?? 60,
        asset: getAddress(asset.address),
        outputSchema: outputSchema ?? undefined,
<<<<<<< HEAD
        extra:
          "eip712" in asset
            ? {
                name: asset.eip712.name,
                version: asset.eip712.version,
              }
            : {
                feePayer: "",
              },
=======
        extra: asset.eip712,
>>>>>>> eca84702
      },
    ];

    const payment = req.header("X-PAYMENT");
    const userAgent = req.header("User-Agent") || "";
    const acceptHeader = req.header("Accept") || "";
    const isWebBrowser = acceptHeader.includes("text/html") && userAgent.includes("Mozilla");

    // if the network is solana, ask the facilitator for the address that will sponsor the gas fee
    if (SupportedSVMNetworks.includes(network as NetworkEnum)) {
      const feePayer = await getFeePayer(paymentRequirements[0]);
      (paymentRequirements[0].extra as { feePayer: string }).feePayer = feePayer.feePayer;
    }

    if (!payment) {
      // TODO handle paywall html for solana
      if (isWebBrowser) {
        let displayAmount: number;
        if (typeof price === "string" || typeof price === "number") {
          const parsed = moneySchema.safeParse(price);
          if (parsed.success) {
            displayAmount = parsed.data;
          } else {
            displayAmount = Number.NaN;
          }
        } else {
          displayAmount = Number(price.amount) / 10 ** price.asset.decimals;
        }

        const html =
          customPaywallHtml ||
          getPaywallHtml({
            amount: displayAmount,
            paymentRequirements: toJsonSafe(paymentRequirements) as Parameters<
              typeof getPaywallHtml
            >[0]["paymentRequirements"],
            currentUrl: req.originalUrl,
<<<<<<< HEAD
            testnet: network === NetworkEnum.BASE_SEPOLIA,
=======
            testnet: network === "base-sepolia",
            cdpClientKey: paywall?.cdpClientKey,
            appName: paywall?.appName,
            appLogo: paywall?.appLogo,
            sessionTokenEndpoint: paywall?.sessionTokenEndpoint,
>>>>>>> eca84702
          });
        res.status(402).send(html);
        return;
      }
      res.status(402).json({
        x402Version,
        error: "X-PAYMENT header is required",
        accepts: toJsonSafe(paymentRequirements),
      });
      return;
    }

    let decodedPayment: PaymentPayload;
    try {
      decodedPayment = exact.evm.decodePayment(payment);
      decodedPayment.x402Version = x402Version;
    } catch (error) {
      console.error(error);
      res.status(402).json({
        x402Version,
        error: error || "Invalid or malformed payment header",
        accepts: toJsonSafe(paymentRequirements),
      });
      return;
    }

    const selectedPaymentRequirements = findMatchingPaymentRequirements(
      paymentRequirements,
      decodedPayment,
    );
    if (!selectedPaymentRequirements) {
      res.status(402).json({
        x402Version,
        error: "Unable to find matching payment requirements",
        accepts: toJsonSafe(paymentRequirements),
      });
      return;
    }

    try {
      const response = await verify(decodedPayment, selectedPaymentRequirements);
      if (!response.isValid) {
        res.status(402).json({
          x402Version,
          error: response.invalidReason,
          accepts: toJsonSafe(paymentRequirements),
          payer: response.payer,
        });
        return;
      }
    } catch (error) {
      console.error(error);
      res.status(402).json({
        x402Version,
        error,
        accepts: toJsonSafe(paymentRequirements),
      });
      return;
    }

    /* eslint-disable @typescript-eslint/no-explicit-any */
    type EndArgs =
      | [cb?: () => void]
      | [chunk: any, cb?: () => void]
      | [chunk: any, encoding: BufferEncoding, cb?: () => void];
    /* eslint-enable @typescript-eslint/no-explicit-any */

    const originalEnd = res.end.bind(res);
    let endArgs: EndArgs | null = null;

    res.end = function (...args: EndArgs) {
      endArgs = args;
      return res; // maintain correct return type
    };

    // Proceed to the next middleware or route handler
    await next();

    // If the response from the protected route is >= 400, do not settle payment
    if (res.statusCode >= 400) {
      res.end = originalEnd;
      if (endArgs) {
        originalEnd(...(endArgs as Parameters<typeof res.end>));
      }
      return;
    }

    try {
      const settleResponse = await settle(decodedPayment, selectedPaymentRequirements);
      const responseHeader = settleResponseHeader(settleResponse);
      res.setHeader("X-PAYMENT-RESPONSE", responseHeader);

      // if the settle fails, return an error
      if (!settleResponse.success) {
        res.status(402).json({
          x402Version,
          error: settleResponse.errorReason,
          accepts: toJsonSafe(paymentRequirements),
        });
        return;
      }
    } catch (error) {
      console.error(error);
      // If settlement fails and the response hasn't been sent yet, return an error
      if (!res.headersSent) {
        res.status(402).json({
          x402Version,
          error,
          accepts: toJsonSafe(paymentRequirements),
        });
        return;
      }
    } finally {
      res.end = originalEnd;
      if (endArgs) {
        originalEnd(...(endArgs as Parameters<typeof res.end>));
      }
    }
  };
}

export type {
  Money,
  Network,
  PaymentMiddlewareConfig,
  Resource,
  RouteConfig,
  RoutesConfig,
} from "x402/types";<|MERGE_RESOLUTION|>--- conflicted
+++ resolved
@@ -1,10 +1,6 @@
 import { NextFunction, Request, Response } from "express";
-<<<<<<< HEAD
-import { Address } from "viem";
+import { Address, getAddress } from "viem";
 import { Address as SolanaAddress } from "@solana/kit";
-=======
-import { Address, getAddress } from "viem";
->>>>>>> eca84702
 import { exact } from "x402/schemes";
 import {
   computeRoutePatterns,
@@ -123,19 +119,12 @@
         maxTimeoutSeconds: maxTimeoutSeconds ?? 60,
         asset: getAddress(asset.address),
         outputSchema: outputSchema ?? undefined,
-<<<<<<< HEAD
         extra:
           "eip712" in asset
-            ? {
-                name: asset.eip712.name,
-                version: asset.eip712.version,
-              }
+            ? asset.eip712
             : {
-                feePayer: "",
-              },
-=======
-        extra: asset.eip712,
->>>>>>> eca84702
+              feePayer: "",
+            },
       },
     ];
 
@@ -173,15 +162,11 @@
               typeof getPaywallHtml
             >[0]["paymentRequirements"],
             currentUrl: req.originalUrl,
-<<<<<<< HEAD
             testnet: network === NetworkEnum.BASE_SEPOLIA,
-=======
-            testnet: network === "base-sepolia",
             cdpClientKey: paywall?.cdpClientKey,
             appName: paywall?.appName,
             appLogo: paywall?.appLogo,
             sessionTokenEndpoint: paywall?.sessionTokenEndpoint,
->>>>>>> eca84702
           });
         res.status(402).send(html);
         return;
