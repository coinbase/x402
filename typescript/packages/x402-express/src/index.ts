--- conflicted
+++ resolved
@@ -115,33 +115,12 @@
     const resourceUrl: Resource =
       resource || (`${req.protocol}://${req.headers.host}${req.path}` as Resource);
 
-<<<<<<< HEAD
-    const input = inputSchema
-      ? ({
-          type: "http",
-          method: req.method.toUpperCase(),
-          ...inputSchema,
-        } as RequestStructure)
-      : undefined;
-
-    const requestStructure =
-      input || outputSchema
-        ? {
-            input,
-            output: outputSchema,
-          }
-        : undefined;
-
     let paymentRequirements: PaymentRequirements[] = [];
 
     // TODO: create a shared middleware function to build payment requirements
     // evm networks
     if (SupportedEVMNetworks.includes(network)) {
       paymentRequirements.push({
-=======
-    const paymentRequirements: PaymentRequirements[] = [
-      {
->>>>>>> 7c0d5c6e
         scheme: "exact",
         network,
         maxAmountRequired,
@@ -152,8 +131,14 @@
         maxTimeoutSeconds: maxTimeoutSeconds ?? 60,
         asset: getAddress(asset.address),
         // TODO: Rename outputSchema to requestStructure
-<<<<<<< HEAD
-        outputSchema: requestStructure,
+        outputSchema: {
+          input: {
+            type: "http",
+            method: req.method.toUpperCase(),
+            ...inputSchema,
+          },
+          output: outputSchema,
+        },
         extra: (asset as ERC20TokenAmount["asset"]).eip712,
       });
     }
@@ -188,15 +173,6 @@
         maxTimeoutSeconds: maxTimeoutSeconds ?? 60,
         asset: asset.address,
         // TODO: Rename outputSchema to requestStructure
-        outputSchema: requestStructure,
-        extra: {
-          feePayer,
-        },
-      });
-    } else {
-      throw new Error(`Unsupported network: ${network}`);
-    }
-=======
         outputSchema: {
           input: {
             type: "http",
@@ -205,10 +181,13 @@
           },
           output: outputSchema,
         },
-        extra: asset.eip712,
-      },
-    ];
->>>>>>> 7c0d5c6e
+        extra: {
+          feePayer,
+        },
+      });
+    } else {
+      throw new Error(`Unsupported network: ${network}`);
+    }
 
     const payment = req.header("X-PAYMENT");
     const userAgent = req.header("User-Agent") || "";
