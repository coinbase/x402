import { NextFunction, Request, Response } from "express";
import { Address, getAddress } from "viem";
import { Address as SolanaAddress } from "@solana/kit";
import { exact } from "x402/schemes";
import {
  computeRoutePatterns,
  findMatchingPaymentRequirements,
  findMatchingRoute,
  getPaywallHtml,
  processPriceToAtomicAmount,
  toJsonSafe,
} from "x402/shared";
import {
  FacilitatorConfig,
  ERC20TokenAmount,
  moneySchema,
  PaymentPayload,
  PaymentRequirements,
  PaywallConfig,
  RequestStructure,
  Resource,
  RoutesConfig,
  settleResponseHeader,
  SupportedEVMNetworks,
  SupportedSVMNetworks,
} from "x402/types";
import { useFacilitator } from "x402/verify";

/**
 * Creates a payment middleware factory for Express
 *
 * @param payTo - The address to receive payments
 * @param routes - Configuration for protected routes and their payment requirements
 * @param facilitator - Optional configuration for the payment facilitator service
 * @param paywall - Optional configuration for the default paywall
 * @returns An Express middleware handler
 *
 * @example
 * ```typescript
 * // Simple configuration - All endpoints are protected by $0.01 of USDC on base-sepolia
 * app.use(paymentMiddleware(
 *   '0x123...', // payTo address
 *   {
 *     price: '$0.01', // USDC amount in dollars
 *     network: 'base-sepolia'
 *   },
 *   // Optional facilitator configuration. Defaults to x402.org/facilitator for testnet usage
 * ));
 *
 * // Advanced configuration - Endpoint-specific payment requirements & custom facilitator
 * app.use(paymentMiddleware('0x123...', // payTo: The address to receive payments*    {
 *   {
 *     '/weather/*': {
 *       price: '$0.001', // USDC amount in dollars
 *       network: 'base',
 *       config: {
 *         description: 'Access to weather data'
 *       }
 *     }
 *   },
 *   {
 *     url: 'https://facilitator.example.com',
 *     createAuthHeaders: async () => ({
 *       verify: { "Authorization": "Bearer token" },
 *       settle: { "Authorization": "Bearer token" }
 *     })
 *   },
 *   {
 *     cdpClientKey: 'your-cdp-client-key',
 *     appLogo: '/images/logo.svg',
 *     appName: 'My App',
 *   }
 * ));
 * ```
 */
export function paymentMiddleware(
  payTo: Address | SolanaAddress,
  routes: RoutesConfig,
  facilitator?: FacilitatorConfig,
  paywall?: PaywallConfig,
) {
  const { verify, settle, supported } = useFacilitator(facilitator);
  const x402Version = 1;

  // Pre-compile route patterns to regex and extract verbs
  const routePatterns = computeRoutePatterns(routes);

  return async function paymentMiddleware(
    req: Request,
    res: Response,
    next: NextFunction,
  ): Promise<void> {
    const matchingRoute = findMatchingRoute(routePatterns, req.path, req.method.toUpperCase());

    if (!matchingRoute) {
      return next();
    }

    const { price, network, config = {} } = matchingRoute.config;
    const {
      description,
      mimeType,
      maxTimeoutSeconds,
      inputSchema,
      outputSchema,
      customPaywallHtml,
      resource,
    } = config;

    const atomicAmountForAsset = processPriceToAtomicAmount(price, network);
    if ("error" in atomicAmountForAsset) {
      throw new Error(atomicAmountForAsset.error);
    }
    const { maxAmountRequired, asset } = atomicAmountForAsset;

    const resourceUrl: Resource =
      resource || (`${req.protocol}://${req.headers.host}${req.path}` as Resource);

<<<<<<< HEAD
    let paymentRequirements: PaymentRequirements[] = [];

    // TODO: create a shared middleware function to build payment requirements
    // evm networks
    if (SupportedEVMNetworks.includes(network)) {
      paymentRequirements.push({
=======
    const input = inputSchema
      ? ({
          type: "http",
          method: req.method.toUpperCase(),
          ...inputSchema,
        } as RequestStructure)
      : undefined;

    const requestStructure =
      input || outputSchema
        ? {
            input,
            output: outputSchema,
          }
        : undefined;

    const paymentRequirements: PaymentRequirements[] = [
      {
>>>>>>> 1eb160be
        scheme: "exact",
        network,
        maxAmountRequired,
        resource: resourceUrl,
        description: description ?? "",
        mimeType: mimeType ?? "",
        payTo: getAddress(payTo),
        maxTimeoutSeconds: maxTimeoutSeconds ?? 60,
        asset: getAddress(asset.address),
<<<<<<< HEAD
        outputSchema: outputSchema ?? undefined,
        extra: (asset as ERC20TokenAmount["asset"]).eip712,
      });
    }

    // svm networks
    else if (SupportedSVMNetworks.includes(network)) {
      // get the supported payments from the facilitator
      const paymentKinds = await supported();

      // find the payment kind that matches the network and scheme
      let feePayer: string | undefined;
      for (const kind of paymentKinds.kinds) {
        if (kind.network === network && kind.scheme === "exact") {
          feePayer = kind?.extra?.feePayer;
          break;
        }
      }

      // if no fee payer is found, throw an error
      if (!feePayer) {
        throw new Error(`The facilitator did not provide a fee payer for network: ${network}.`);
      }

      paymentRequirements.push({
        scheme: "exact",
        network,
        maxAmountRequired,
        resource: resourceUrl,
        description: description ?? "",
        mimeType: mimeType ?? "",
        payTo: payTo,
        maxTimeoutSeconds: maxTimeoutSeconds ?? 60,
        asset: asset.address,
        outputSchema: outputSchema ?? undefined,
        extra: {
          feePayer,
        },
      });
    } else {
      throw new Error(`Unsupported network: ${network}`);
    }
=======
        // TODO: Rename outputSchema to requestStructure
        outputSchema: requestStructure,
        extra: asset.eip712,
      },
    ];
>>>>>>> 1eb160be

    const payment = req.header("X-PAYMENT");
    const userAgent = req.header("User-Agent") || "";
    const acceptHeader = req.header("Accept") || "";
    const isWebBrowser = acceptHeader.includes("text/html") && userAgent.includes("Mozilla");

    if (!payment) {
      // TODO handle paywall html for solana
      if (isWebBrowser) {
        let displayAmount: number;
        if (typeof price === "string" || typeof price === "number") {
          const parsed = moneySchema.safeParse(price);
          if (parsed.success) {
            displayAmount = parsed.data;
          } else {
            displayAmount = Number.NaN;
          }
        } else {
          displayAmount = Number(price.amount) / 10 ** price.asset.decimals;
        }

        const html =
          customPaywallHtml ||
          getPaywallHtml({
            amount: displayAmount,
            paymentRequirements: toJsonSafe(paymentRequirements) as Parameters<
              typeof getPaywallHtml
            >[0]["paymentRequirements"],
            currentUrl: req.originalUrl,
            testnet: network === "base-sepolia",
            cdpClientKey: paywall?.cdpClientKey,
            appName: paywall?.appName,
            appLogo: paywall?.appLogo,
            sessionTokenEndpoint: paywall?.sessionTokenEndpoint,
          });
        res.status(402).send(html);
        return;
      }
      res.status(402).json({
        x402Version,
        error: "X-PAYMENT header is required",
        accepts: toJsonSafe(paymentRequirements),
      });
      return;
    }

    let decodedPayment: PaymentPayload;
    try {
      decodedPayment = exact.evm.decodePayment(payment);
      decodedPayment.x402Version = x402Version;
    } catch (error) {
      console.error(error);
      res.status(402).json({
        x402Version,
        error: error || "Invalid or malformed payment header",
        accepts: toJsonSafe(paymentRequirements),
      });
      return;
    }

    const selectedPaymentRequirements = findMatchingPaymentRequirements(
      paymentRequirements,
      decodedPayment,
    );
    if (!selectedPaymentRequirements) {
      res.status(402).json({
        x402Version,
        error: "Unable to find matching payment requirements",
        accepts: toJsonSafe(paymentRequirements),
      });
      return;
    }

    try {
      const response = await verify(decodedPayment, selectedPaymentRequirements);
      if (!response.isValid) {
        res.status(402).json({
          x402Version,
          error: response.invalidReason,
          accepts: toJsonSafe(paymentRequirements),
          payer: response.payer,
        });
        return;
      }
    } catch (error) {
      console.error(error);
      res.status(402).json({
        x402Version,
        error,
        accepts: toJsonSafe(paymentRequirements),
      });
      return;
    }

    /* eslint-disable @typescript-eslint/no-explicit-any */
    type EndArgs =
      | [cb?: () => void]
      | [chunk: any, cb?: () => void]
      | [chunk: any, encoding: BufferEncoding, cb?: () => void];
    /* eslint-enable @typescript-eslint/no-explicit-any */

    const originalEnd = res.end.bind(res);
    let endArgs: EndArgs | null = null;

    res.end = function (...args: EndArgs) {
      endArgs = args;
      return res; // maintain correct return type
    };

    // Proceed to the next middleware or route handler
    await next();

    // If the response from the protected route is >= 400, do not settle payment
    if (res.statusCode >= 400) {
      res.end = originalEnd;
      if (endArgs) {
        originalEnd(...(endArgs as Parameters<typeof res.end>));
      }
      return;
    }

    try {
      const settleResponse = await settle(decodedPayment, selectedPaymentRequirements);
      const responseHeader = settleResponseHeader(settleResponse);
      res.setHeader("X-PAYMENT-RESPONSE", responseHeader);

      // if the settle fails, return an error
      if (!settleResponse.success) {
        res.status(402).json({
          x402Version,
          error: settleResponse.errorReason,
          accepts: toJsonSafe(paymentRequirements),
        });
        return;
      }
    } catch (error) {
      console.error(error);
      // If settlement fails and the response hasn't been sent yet, return an error
      if (!res.headersSent) {
        res.status(402).json({
          x402Version,
          error,
          accepts: toJsonSafe(paymentRequirements),
        });
        return;
      }
    } finally {
      res.end = originalEnd;
      if (endArgs) {
        originalEnd(...(endArgs as Parameters<typeof res.end>));
      }
    }
  };
}

export type {
  Money,
  Network,
  PaymentMiddlewareConfig,
  Resource,
  RouteConfig,
  RoutesConfig,
} from "x402/types";<|MERGE_RESOLUTION|>--- conflicted
+++ resolved
@@ -116,33 +116,28 @@
     const resourceUrl: Resource =
       resource || (`${req.protocol}://${req.headers.host}${req.path}` as Resource);
 
-<<<<<<< HEAD
+    const input = inputSchema
+      ? ({
+        type: "http",
+        method: req.method.toUpperCase(),
+        ...inputSchema,
+      } as RequestStructure)
+      : undefined;
+
+    const requestStructure =
+      input || outputSchema
+        ? {
+          input,
+          output: outputSchema,
+        }
+        : undefined;
+
     let paymentRequirements: PaymentRequirements[] = [];
 
     // TODO: create a shared middleware function to build payment requirements
     // evm networks
     if (SupportedEVMNetworks.includes(network)) {
       paymentRequirements.push({
-=======
-    const input = inputSchema
-      ? ({
-          type: "http",
-          method: req.method.toUpperCase(),
-          ...inputSchema,
-        } as RequestStructure)
-      : undefined;
-
-    const requestStructure =
-      input || outputSchema
-        ? {
-            input,
-            output: outputSchema,
-          }
-        : undefined;
-
-    const paymentRequirements: PaymentRequirements[] = [
-      {
->>>>>>> 1eb160be
         scheme: "exact",
         network,
         maxAmountRequired,
@@ -152,8 +147,8 @@
         payTo: getAddress(payTo),
         maxTimeoutSeconds: maxTimeoutSeconds ?? 60,
         asset: getAddress(asset.address),
-<<<<<<< HEAD
-        outputSchema: outputSchema ?? undefined,
+        // TODO: Rename outputSchema to requestStructure
+        outputSchema: requestStructure,
         extra: (asset as ERC20TokenAmount["asset"]).eip712,
       });
     }
@@ -187,7 +182,8 @@
         payTo: payTo,
         maxTimeoutSeconds: maxTimeoutSeconds ?? 60,
         asset: asset.address,
-        outputSchema: outputSchema ?? undefined,
+        // TODO: Rename outputSchema to requestStructure
+        outputSchema: requestStructure,
         extra: {
           feePayer,
         },
@@ -195,13 +191,6 @@
     } else {
       throw new Error(`Unsupported network: ${network}`);
     }
-=======
-        // TODO: Rename outputSchema to requestStructure
-        outputSchema: requestStructure,
-        extra: asset.eip712,
-      },
-    ];
->>>>>>> 1eb160be
 
     const payment = req.header("X-PAYMENT");
     const userAgent = req.header("User-Agent") || "";
