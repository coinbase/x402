--- conflicted
+++ resolved
@@ -111,17 +111,11 @@
         maxTimeoutSeconds: maxTimeoutSeconds ?? 300,
         asset: getAddress(asset.address),
         outputSchema,
-<<<<<<< HEAD
-        extra:
-          asset && "eip712" in asset
-            ? (asset.eip712 as ERC20TokenAmount["asset"]["eip712"])
-            : {
-                transaction: "base64 encoded transaction",
-                feePayer: "base58 encoded public key of the facilitator",
-              },
-=======
-        extra: asset.eip712,
->>>>>>> eca84702
+        extra: "eip712" in asset
+          ? asset.eip712
+          : {
+            feePayer: "",
+          },
       },
     ];
 
