import type { Context } from "hono";
import { Address, getAddress } from "viem";
import { exact } from "x402/schemes";
import {
  computeRoutePatterns,
  findMatchingPaymentRequirements,
  findMatchingRoute,
  getPaywallHtml,
  processPriceToAtomicAmount,
  toJsonSafe,
} from "x402/shared";
import {
  FacilitatorConfig,
  moneySchema,
  PaymentPayload,
  PaymentRequirements,
  Resource,
  RoutesConfig,
  settleResponseHeader,
  PaywallConfig,
  RequestStructure,
} from "x402/types";
import { useFacilitator } from "x402/verify";

/**
 * Creates a payment middleware factory for Hono
 *
 * @param payTo - The address to receive payments
 * @param routes - Configuration for protected routes and their payment requirements
 * @param facilitator - Optional configuration for the payment facilitator service
 * @param paywall - Optional configuration for the default paywall
 * @returns A Hono middleware handler
 *
 * @example
 * ```typescript
 * // Simple configuration - All endpoints are protected by $0.01 of USDC on base-sepolia
 * app.use(paymentMiddleware(
 *   '0x123...', // payTo address
 *   {
 *     price: '$0.01', // USDC amount in dollars
 *     network: 'base-sepolia'
 *   },
 *   // Optional facilitator configuration. Defaults to x402.org/facilitator for testnet usage
 * ));
 *
 * // Advanced configuration - Endpoint-specific payment requirements & custom facilitator
 * app.use(paymentMiddleware('0x123...', // payTo: The address to receive payments
 *   {
 *     '/weather/*': {
 *       price: '$0.001', // USDC amount in dollars
 *       network: 'base',
 *       config: {
 *         description: 'Access to weather data'
 *       }
 *     }
 *   },
 *   {
 *     url: 'https://facilitator.example.com',
 *     createAuthHeaders: async () => ({
 *       verify: { "Authorization": "Bearer token" },
 *       settle: { "Authorization": "Bearer token" }
 *     })
 *   },
 *   {
 *     cdpClientKey: 'your-cdp-client-key',
 *     appLogo: '/images/logo.svg',
 *     appName: 'My App',
 *   }
 * ));
 * ```
 */
export function paymentMiddleware(
  payTo: Address,
  routes: RoutesConfig,
  facilitator?: FacilitatorConfig,
  paywall?: PaywallConfig,
) {
  const { verify, settle } = useFacilitator(facilitator);
  const x402Version = 1;

  // Pre-compile route patterns to regex and extract verbs
  const routePatterns = computeRoutePatterns(routes);

  return async function paymentMiddleware(c: Context, next: () => Promise<void>) {
    const method = c.req.method.toUpperCase();
    const matchingRoute = findMatchingRoute(routePatterns, c.req.path, method);
    if (!matchingRoute) {
      return next();
    }

    const { price, network, config = {} } = matchingRoute.config;
    const {
      description,
      mimeType,
      maxTimeoutSeconds,
      inputSchema,
      outputSchema,
      customPaywallHtml,
      resource,
    } = config;

    const atomicAmountForAsset = processPriceToAtomicAmount(price, network);
    if ("error" in atomicAmountForAsset) {
      throw new Error(atomicAmountForAsset.error);
    }
    const { maxAmountRequired, asset } = atomicAmountForAsset;

    const resourceUrl: Resource = resource || (c.req.url as Resource);

    const input = inputSchema
      ? ({
          type: "http",
          method,
          ...inputSchema,
        } as RequestStructure)
      : undefined;

    const requestStructure =
      input || outputSchema
        ? {
            input,
            output: outputSchema,
          }
        : undefined;

    const paymentRequirements: PaymentRequirements[] = [
      {
        scheme: "exact",
        network,
        maxAmountRequired,
        resource: resourceUrl,
        description: description ?? "",
        mimeType: mimeType ?? "application/json",
        payTo: getAddress(payTo),
        maxTimeoutSeconds: maxTimeoutSeconds ?? 300,
        asset: getAddress(asset.address),
<<<<<<< HEAD
        outputSchema,
        extra:
          "eip712" in asset
            ? asset.eip712
            : {
                feePayer: "",
              },
=======
        // TODO: Rename outputSchema to requestStructure
        outputSchema: requestStructure,
        extra: asset.eip712,
>>>>>>> 1eb160be
      },
    ];

    const payment = c.req.header("X-PAYMENT");
    const userAgent = c.req.header("User-Agent") || "";
    const acceptHeader = c.req.header("Accept") || "";
    const isWebBrowser = acceptHeader.includes("text/html") && userAgent.includes("Mozilla");

    if (!payment) {
      if (isWebBrowser) {
        let displayAmount: number;
        if (typeof price === "string" || typeof price === "number") {
          const parsed = moneySchema.safeParse(price);
          if (parsed.success) {
            displayAmount = parsed.data;
          } else {
            displayAmount = Number.NaN;
          }
        } else {
          displayAmount = Number(price.amount) / 10 ** price.asset.decimals;
        }

        const currentUrl = new URL(c.req.url).pathname + new URL(c.req.url).search;
        const html =
          customPaywallHtml ??
          getPaywallHtml({
            amount: displayAmount,
            paymentRequirements: toJsonSafe(paymentRequirements) as Parameters<
              typeof getPaywallHtml
            >[0]["paymentRequirements"],
            currentUrl,
            testnet: network === "base-sepolia",
            cdpClientKey: paywall?.cdpClientKey,
            appName: paywall?.appName,
            appLogo: paywall?.appLogo,
            sessionTokenEndpoint: paywall?.sessionTokenEndpoint,
          });
        return c.html(html, 402);
      }
      return c.json(
        {
          error: "X-PAYMENT header is required",
          accepts: paymentRequirements,
          x402Version,
        },
        402,
      );
    }

    // Verify payment
    let decodedPayment: PaymentPayload;
    try {
      decodedPayment = exact.evm.decodePayment(payment);
      decodedPayment.x402Version = x402Version;
    } catch (error) {
      return c.json(
        {
          error: error instanceof Error ? error : new Error("Invalid or malformed payment header"),
          accepts: paymentRequirements,
          x402Version,
        },
        402,
      );
    }

    const selectedPaymentRequirements = findMatchingPaymentRequirements(
      paymentRequirements,
      decodedPayment,
    );
    if (!selectedPaymentRequirements) {
      return c.json(
        {
          error: "Unable to find matching payment requirements",
          accepts: toJsonSafe(paymentRequirements),
          x402Version,
        },
        402,
      );
    }

    const verification = await verify(decodedPayment, selectedPaymentRequirements);

    if (!verification.isValid) {
      return c.json(
        {
          error: new Error(verification.invalidReason),
          accepts: paymentRequirements,
          payer: verification.payer,
          x402Version,
        },
        402,
      );
    }

    // Proceed with request
    await next();

    let res = c.res;

    // If the response from the protected route is >= 400, do not settle payment
    if (res.status >= 400) {
      return;
    }

    c.res = undefined;

    // Settle payment before processing the request, as Hono middleware does not allow us to set headers after the response has been sent
    try {
      const settlement = await settle(decodedPayment, selectedPaymentRequirements);
      if (settlement.success) {
        const responseHeader = settleResponseHeader(settlement);
        res.headers.set("X-PAYMENT-RESPONSE", responseHeader);
      } else {
        throw new Error(settlement.errorReason);
      }
    } catch (error) {
      res = c.json(
        {
          error: error instanceof Error ? error : new Error("Failed to settle payment"),
          accepts: paymentRequirements,
          x402Version,
        },
        402,
      );
    }

    c.res = res;
  };
}

export type {
  Money,
  Network,
  PaymentMiddlewareConfig,
  Resource,
  RouteConfig,
  RoutesConfig,
} from "x402/types";<|MERGE_RESOLUTION|>--- conflicted
+++ resolved
@@ -109,18 +109,18 @@
 
     const input = inputSchema
       ? ({
-          type: "http",
-          method,
-          ...inputSchema,
-        } as RequestStructure)
+        type: "http",
+        method,
+        ...inputSchema,
+      } as RequestStructure)
       : undefined;
 
     const requestStructure =
       input || outputSchema
         ? {
-            input,
-            output: outputSchema,
-          }
+          input,
+          output: outputSchema,
+        }
         : undefined;
 
     const paymentRequirements: PaymentRequirements[] = [
@@ -134,19 +134,14 @@
         payTo: getAddress(payTo),
         maxTimeoutSeconds: maxTimeoutSeconds ?? 300,
         asset: getAddress(asset.address),
-<<<<<<< HEAD
-        outputSchema,
+        // TODO: Rename outputSchema to requestStructure
+        outputSchema: requestStructure,
         extra:
           "eip712" in asset
             ? asset.eip712
             : {
-                feePayer: "",
-              },
-=======
-        // TODO: Rename outputSchema to requestStructure
-        outputSchema: requestStructure,
-        extra: asset.eip712,
->>>>>>> 1eb160be
+              feePayer: "",
+            },
       },
     ];
 
