import type { Context } from "hono";
import { Address, getAddress } from "viem";
import { exact } from "x402/schemes";
import {
  computeRoutePatterns,
  findMatchingPaymentRequirements,
  findMatchingRoute,
  getPaywallHtml,
  processPriceToAtomicAmount,
  toJsonSafe,
} from "x402/shared";
import {
  FacilitatorConfig,
  moneySchema,
  PaymentPayload,
  PaymentRequirements,
  Resource,
  RoutesConfig,
  settleResponseHeader,
  PaywallConfig,
} from "x402/types";
import { useFacilitator } from "x402/verify";

/**
 * Creates a payment middleware factory for Hono
 *
 * @param payTo - The address to receive payments
 * @param routes - Configuration for protected routes and their payment requirements
 * @param facilitator - Optional configuration for the payment facilitator service
 * @param paywall - Optional configuration for the default paywall
 * @returns A Hono middleware handler
 *
 * @example
 * ```typescript
 * // Simple configuration - All endpoints are protected by $0.01 of USDC on base-sepolia
 * app.use(paymentMiddleware(
 *   '0x123...', // payTo address
 *   {
 *     price: '$0.01', // USDC amount in dollars
 *     network: 'base-sepolia'
 *   },
 *   // Optional facilitator configuration. Defaults to x402.org/facilitator for testnet usage
 * ));
 *
 * // Advanced configuration - Endpoint-specific payment requirements & custom facilitator
 * app.use(paymentMiddleware('0x123...', // payTo: The address to receive payments
 *   {
 *     '/weather/*': {
 *       price: '$0.001', // USDC amount in dollars
 *       network: 'base',
 *       config: {
 *         description: 'Access to weather data'
 *       }
 *     }
 *   },
 *   {
 *     url: 'https://facilitator.example.com',
 *     createAuthHeaders: async () => ({
 *       verify: { "Authorization": "Bearer token" },
 *       settle: { "Authorization": "Bearer token" }
 *     })
 *   },
 *   {
 *     cdpClientKey: 'your-cdp-client-key',
 *     appLogo: '/images/logo.svg',
 *     appName: 'My App',
 *   }
 * ));
 * ```
 */
export function paymentMiddleware(
  payTo: Address,
  routes: RoutesConfig,
  facilitator?: FacilitatorConfig,
  paywall?: PaywallConfig,
) {
  const { verify, settle } = useFacilitator(facilitator);
  const x402Version = 1;

  // Pre-compile route patterns to regex and extract verbs
  const routePatterns = computeRoutePatterns(routes);

  return async function paymentMiddleware(c: Context, next: () => Promise<void>) {
    const method = c.req.method.toUpperCase();
    const matchingRoute = findMatchingRoute(routePatterns, c.req.path, method);
    if (!matchingRoute) {
      return next();
    }

    const { price, network, config = {} } = matchingRoute.config;
    const {
      description,
      mimeType,
      maxTimeoutSeconds,
      inputSchema,
      outputSchema,
      customPaywallHtml,
      resource,
      errorMessages,
    } = config;

    const atomicAmountForAsset = processPriceToAtomicAmount(price, network);
    if ("error" in atomicAmountForAsset) {
      throw new Error(atomicAmountForAsset.error);
    }
    const { maxAmountRequired, asset } = atomicAmountForAsset;

    const resourceUrl: Resource = resource || (c.req.url as Resource);

    const paymentRequirements: PaymentRequirements[] = [
      {
        scheme: "exact",
        network,
        maxAmountRequired,
        resource: resourceUrl,
        description: description ?? "",
        mimeType: mimeType ?? "application/json",
        payTo: getAddress(payTo),
        maxTimeoutSeconds: maxTimeoutSeconds ?? 300,
        asset: getAddress(asset.address),
        // TODO: Rename outputSchema to requestStructure
<<<<<<< HEAD
        outputSchema: requestStructure,
        extra:
          "eip712" in asset
            ? asset.eip712
            : {
                feePayer: "",
              },
=======
        outputSchema: {
          input: {
            type: "http",
            method,
            ...inputSchema,
          },
          output: outputSchema,
        },
        extra: asset.eip712,
>>>>>>> 7c0d5c6e
      },
    ];

    const payment = c.req.header("X-PAYMENT");
    const userAgent = c.req.header("User-Agent") || "";
    const acceptHeader = c.req.header("Accept") || "";
    const isWebBrowser = acceptHeader.includes("text/html") && userAgent.includes("Mozilla");

    if (!payment) {
      if (isWebBrowser) {
        let displayAmount: number;
        if (typeof price === "string" || typeof price === "number") {
          const parsed = moneySchema.safeParse(price);
          if (parsed.success) {
            displayAmount = parsed.data;
          } else {
            displayAmount = Number.NaN;
          }
        } else {
          displayAmount = Number(price.amount) / 10 ** price.asset.decimals;
        }

        const currentUrl = new URL(c.req.url).pathname + new URL(c.req.url).search;
        const html =
          customPaywallHtml ??
          getPaywallHtml({
            amount: displayAmount,
            paymentRequirements: toJsonSafe(paymentRequirements) as Parameters<
              typeof getPaywallHtml
            >[0]["paymentRequirements"],
            currentUrl,
            testnet: network === "base-sepolia",
            cdpClientKey: paywall?.cdpClientKey,
            appName: paywall?.appName,
            appLogo: paywall?.appLogo,
            sessionTokenEndpoint: paywall?.sessionTokenEndpoint,
          });
        return c.html(html, 402);
      }
      return c.json(
        {
          error: errorMessages?.paymentRequired || "X-PAYMENT header is required",
          accepts: paymentRequirements,
          x402Version,
        },
        402,
      );
    }

    // Verify payment
    let decodedPayment: PaymentPayload;
    try {
      decodedPayment = exact.evm.decodePayment(payment);
      decodedPayment.x402Version = x402Version;
    } catch (error) {
      return c.json(
        {
          error:
            errorMessages?.invalidPayment ||
            (error instanceof Error ? error : new Error("Invalid or malformed payment header")),
          accepts: paymentRequirements,
          x402Version,
        },
        402,
      );
    }

    const selectedPaymentRequirements = findMatchingPaymentRequirements(
      paymentRequirements,
      decodedPayment,
    );
    if (!selectedPaymentRequirements) {
      return c.json(
        {
          error:
            errorMessages?.noMatchingRequirements || "Unable to find matching payment requirements",
          accepts: toJsonSafe(paymentRequirements),
          x402Version,
        },
        402,
      );
    }

    const verification = await verify(decodedPayment, selectedPaymentRequirements);

    if (!verification.isValid) {
      return c.json(
        {
          error: errorMessages?.verificationFailed || verification.invalidReason,
          accepts: paymentRequirements,
          payer: verification.payer,
          x402Version,
        },
        402,
      );
    }

    // Proceed with request
    await next();

    let res = c.res;

    // If the response from the protected route is >= 400, do not settle payment
    if (res.status >= 400) {
      return;
    }

    c.res = undefined;

    // Settle payment before processing the request, as Hono middleware does not allow us to set headers after the response has been sent
    try {
      const settlement = await settle(decodedPayment, selectedPaymentRequirements);
      if (settlement.success) {
        const responseHeader = settleResponseHeader(settlement);
        res.headers.set("X-PAYMENT-RESPONSE", responseHeader);
      } else {
        throw new Error(settlement.errorReason);
      }
    } catch (error) {
      res = c.json(
        {
          error:
            errorMessages?.settlementFailed ||
            (error instanceof Error ? error : new Error("Failed to settle payment")),
          accepts: paymentRequirements,
          x402Version,
        },
        402,
      );
    }

    c.res = res;
  };
}

export type {
  Money,
  Network,
  PaymentMiddlewareConfig,
  Resource,
  RouteConfig,
  RoutesConfig,
} from "x402/types";<|MERGE_RESOLUTION|>--- conflicted
+++ resolved
@@ -119,15 +119,6 @@
         maxTimeoutSeconds: maxTimeoutSeconds ?? 300,
         asset: getAddress(asset.address),
         // TODO: Rename outputSchema to requestStructure
-<<<<<<< HEAD
-        outputSchema: requestStructure,
-        extra:
-          "eip712" in asset
-            ? asset.eip712
-            : {
-                feePayer: "",
-              },
-=======
         outputSchema: {
           input: {
             type: "http",
@@ -136,8 +127,12 @@
           },
           output: outputSchema,
         },
-        extra: asset.eip712,
->>>>>>> 7c0d5c6e
+        extra:
+          "eip712" in asset
+            ? asset.eip712
+            : {
+                feePayer: "",
+              },
       },
     ];
 
