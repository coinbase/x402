--- conflicted
+++ resolved
@@ -56,14 +56,11 @@
     "@solana-program/token-2022": "^0.4.2",
     "@solana/kit": "^2.1.1",
     "@solana/transaction-confirmation": "^2.1.1",
-<<<<<<< HEAD
     "starknet": "^7.6.4",
-=======
     "@solana/wallet-standard-features": "^1.3.0",
     "@wallet-standard/app": "^1.1.0",
     "@wallet-standard/base": "^1.1.0",
     "@wallet-standard/features": "^1.1.0",
->>>>>>> 7bbfaaf2
     "viem": "^2.21.26",
     "wagmi": "^2.15.6",
     "zod": "^3.24.2"
