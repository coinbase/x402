{
  "name": "x402",
  "version": "0.7.3",
  "main": "./dist/cjs/index.js",
  "module": "./dist/esm/index.js",
  "types": "./dist/cjs/index.d.ts",
  "scripts": {
    "start": "tsx --env-file=.env index.ts",
    "build": "tsup",
    "build:paywall": "tsx src/paywall/build.ts",
    "test": "vitest run",
    "test:watch": "vitest",
    "watch": "tsc --watch",
    "format": "prettier -c .prettierrc --write \"**/*.{ts,js,cjs,json,md}\"",
    "format:check": "prettier -c .prettierrc --check \"**/*.{ts,js,cjs,json,md}\"",
    "lint": "eslint . --ext .ts --fix",
    "lint:check": "eslint . --ext .ts"
  },
  "keywords": [],
  "license": "Apache-2.0",
  "author": "Coinbase Inc.",
  "repository": "https://github.com/coinbase/x402",
  "description": "x402 Payment Protocol",
  "devDependencies": {
    "@coinbase/onchainkit": "^0.38.14",
    "@craftamap/esbuild-plugin-html": "^0.9.0",
    "@eslint/js": "^9.24.0",
    "@types/node": "^22.13.4",
    "@types/react": "^19",
    "@types/react-dom": "^19",
    "@typescript-eslint/eslint-plugin": "^8.29.1",
    "@typescript-eslint/parser": "^8.29.1",
    "@wagmi/connectors": "^5.8.1",
    "@wagmi/core": "^2.17.1",
    "buffer": "^6.0.3",
    "esbuild": "^0.25.4",
    "eslint": "^9.24.0",
    "eslint-plugin-import": "^2.31.0",
    "eslint-plugin-jsdoc": "^50.6.9",
    "eslint-plugin-prettier": "^5.2.6",
    "prettier": "3.5.2",
    "react": "^19.0.0",
    "react-dom": "^19.0.0",
    "tsup": "^8.4.0",
    "tsx": "^4.19.2",
    "typescript": "^5.7.3",
    "viem": "^2.21.26",
    "vite": "^6.2.6",
    "vite-tsconfig-paths": "^5.1.4",
    "vitest": "^3.0.5"
  },
  "dependencies": {
    "@scure/base": "^1.2.6",
    "@solana-program/compute-budget": "^0.11.0",
    "@solana-program/token": "^0.9.0",
    "@solana-program/token-2022": "^0.6.1",
    "@solana/kit": "^5.0.0",
    "@solana/transaction-confirmation": "^5.0.0",
<<<<<<< HEAD
    "starknet": "^7.6.4",
=======
>>>>>>> aff487f9
    "@solana/wallet-standard-features": "^1.3.0",
    "@wallet-standard/app": "^1.1.0",
    "@wallet-standard/base": "^1.1.0",
    "@wallet-standard/features": "^1.1.0",
    "viem": "^2.21.26",
    "wagmi": "^2.15.6",
    "zod": "^3.24.2"
  },
  "exports": {
    "./shared": {
      "import": {
        "types": "./dist/esm/shared/index.d.mts",
        "default": "./dist/esm/shared/index.mjs"
      },
      "require": {
        "types": "./dist/cjs/shared/index.d.ts",
        "default": "./dist/cjs/shared/index.js"
      }
    },
    "./shared/evm": {
      "import": {
        "types": "./dist/esm/shared/evm/index.d.mts",
        "default": "./dist/esm/shared/evm/index.mjs"
      },
      "require": {
        "types": "./dist/cjs/shared/evm/index.d.ts",
        "default": "./dist/cjs/shared/evm/index.js"
      }
    },
    "./schemes": {
      "import": {
        "types": "./dist/esm/schemes/index.d.mts",
        "default": "./dist/esm/schemes/index.mjs"
      },
      "require": {
        "types": "./dist/cjs/schemes/index.d.ts",
        "default": "./dist/cjs/schemes/index.js"
      }
    },
    "./client": {
      "import": {
        "types": "./dist/esm/client/index.d.mts",
        "default": "./dist/esm/client/index.mjs"
      },
      "require": {
        "types": "./dist/cjs/client/index.d.ts",
        "default": "./dist/cjs/client/index.js"
      }
    },
    "./verify": {
      "import": {
        "types": "./dist/esm/verify/index.d.mts",
        "default": "./dist/esm/verify/index.mjs"
      },
      "require": {
        "types": "./dist/cjs/verify/index.d.ts",
        "default": "./dist/cjs/verify/index.js"
      }
    },
    "./facilitator": {
      "import": {
        "types": "./dist/esm/facilitator/index.d.mts",
        "default": "./dist/esm/facilitator/index.mjs"
      },
      "require": {
        "types": "./dist/cjs/facilitator/index.d.ts",
        "default": "./dist/cjs/facilitator/index.js"
      }
    },
    "./paywall": {
      "import": {
        "types": "./dist/esm/paywall/index.d.mts",
        "default": "./dist/esm/paywall/index.mjs"
      },
      "require": {
        "types": "./dist/cjs/paywall/index.d.ts",
        "default": "./dist/cjs/paywall/index.js"
      }
    },
    "./types": {
      "import": {
        "types": "./dist/esm/types/index.d.mts",
        "default": "./dist/esm/types/index.mjs"
      },
      "require": {
        "types": "./dist/cjs/types/index.d.ts",
        "default": "./dist/cjs/types/index.js"
      }
    }
  },
  "files": [
    "dist"
  ]
}<|MERGE_RESOLUTION|>--- conflicted
+++ resolved
@@ -56,10 +56,7 @@
     "@solana-program/token-2022": "^0.6.1",
     "@solana/kit": "^5.0.0",
     "@solana/transaction-confirmation": "^5.0.0",
-<<<<<<< HEAD
     "starknet": "^7.6.4",
-=======
->>>>>>> aff487f9
     "@solana/wallet-standard-features": "^1.3.0",
     "@wallet-standard/app": "^1.1.0",
     "@wallet-standard/base": "^1.1.0",
