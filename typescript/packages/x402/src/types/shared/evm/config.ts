import { Address } from "viem";
import { Address as SolanaAddress } from "@solana/kit";

export const config: Record<string, ChainConfig> = {
  "84532": {
    usdcAddress: "0x036CbD53842c5426634e7929541eC2318f3dCF7e",
    usdcName: "USDC",
  },
  "8453": {
    usdcAddress: "0x833589fCD6eDb6E08f4c7C32D4f71b54bdA02913",
    usdcName: "USD Coin",
  },
  "43113": {
    usdcAddress: "0x5425890298aed601595a70AB815c96711a31Bc65",
    usdcName: "USD Coin",
  },
  "43114": {
    usdcAddress: "0xB97EF9Ef8734C71904D8002F8b6Bc66Dd9c48a6E",
    usdcName: "USD Coin",
  },
  "4689": {
    usdcAddress: "0xcdf79194c6c285077a58da47641d4dbe51f63542",
    usdcName: "Bridged USDC",
  },
<<<<<<< HEAD
  // solana devnet
  "103": {
    usdcAddress: "4zMMC9srt5Ri5X14GAgXhaHii3GnPAEERYPJgZJDncDU" as SolanaAddress,
    usdcName: "USDC",
  },
  // solana mainnet
  "101": {
    usdcAddress: "EPjFWdd5AufqSSqeM2qN1xzybapC8G4wEGGkZwyTDt1v" as SolanaAddress,
=======
  "1328": {
    usdcAddress: "0x4fcf1784b31630811181f670aea7a7bef803eaed",
    usdcName: "USDC",
  },
  "1329": {
    usdcAddress: "0xe15fc38f6d8c56af07bbcbe3baf5708a2bf42392",
>>>>>>> 7c0d5c6e
    usdcName: "USDC",
  },
};

export type ChainConfig = {
  usdcAddress: Address | SolanaAddress;
  usdcName: string;
};<|MERGE_RESOLUTION|>--- conflicted
+++ resolved
@@ -22,7 +22,6 @@
     usdcAddress: "0xcdf79194c6c285077a58da47641d4dbe51f63542",
     usdcName: "Bridged USDC",
   },
-<<<<<<< HEAD
   // solana devnet
   "103": {
     usdcAddress: "4zMMC9srt5Ri5X14GAgXhaHii3GnPAEERYPJgZJDncDU" as SolanaAddress,
@@ -31,14 +30,14 @@
   // solana mainnet
   "101": {
     usdcAddress: "EPjFWdd5AufqSSqeM2qN1xzybapC8G4wEGGkZwyTDt1v" as SolanaAddress,
-=======
+    usdcName: "USDC",
+  },
   "1328": {
     usdcAddress: "0x4fcf1784b31630811181f670aea7a7bef803eaed",
     usdcName: "USDC",
   },
   "1329": {
     usdcAddress: "0xe15fc38f6d8c56af07bbcbe3baf5708a2bf42392",
->>>>>>> 7c0d5c6e
     usdcName: "USDC",
   },
 };
