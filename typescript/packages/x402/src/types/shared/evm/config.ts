import { Address } from "viem";
import { Address as SolanaAddress } from "@solana/kit";

export const config: Record<string, ChainConfig> = {
  "84532": {
    usdcAddress: "0x036CbD53842c5426634e7929541eC2318f3dCF7e",
    usdcName: "USDC",
  },
  "8453": {
    usdcAddress: "0x833589fCD6eDb6E08f4c7C32D4f71b54bdA02913",
    usdcName: "USD Coin",
  },
  "43113": {
    usdcAddress: "0x5425890298aed601595a70AB815c96711a31Bc65",
    usdcName: "USD Coin",
  },
  "43114": {
    usdcAddress: "0xB97EF9Ef8734C71904D8002F8b6Bc66Dd9c48a6E",
    usdcName: "USD Coin",
  },
  "4689": {
    usdcAddress: "0xcdf79194c6c285077a58da47641d4dbe51f63542",
    usdcName: "Bridged USDC",
  },
  // solana devnet
  "103": {
    usdcAddress: "4zMMC9srt5Ri5X14GAgXhaHii3GnPAEERYPJgZJDncDU" as SolanaAddress,
    usdcName: "USDC",
  },
  // solana mainnet
  "101": {
    usdcAddress: "EPjFWdd5AufqSSqeM2qN1xzybapC8G4wEGGkZwyTDt1v" as SolanaAddress,
    usdcName: "USDC",
  },
  "1328": {
    usdcAddress: "0x4fcf1784b31630811181f670aea7a7bef803eaed",
    usdcName: "USDC",
  },
  "1329": {
    usdcAddress: "0xe15fc38f6d8c56af07bbcbe3baf5708a2bf42392",
    usdcName: "USDC",
  },
  "137": {
    usdcAddress: "0x3c499c542cef5e3811e1192ce70d8cc03d5c3359",
    usdcName: "USD Coin",
  },
  "80002": {
    usdcAddress: "0x41E94Eb019C0762f9Bfcf9Fb1E58725BfB0e7582",
    usdcName: "USDC",
  },
  "3338": {
    usdcAddress: "0xbbA60da06c2c5424f03f7434542280FCAd453d10",
    usdcName: "USDC",
  },
<<<<<<< HEAD
  "2741": {
    usdcAddress: "0x84a71ccd554cc1b02749b35d22f684cc8ec987e1",
    usdcName: "Bridged USDC",
  },
  "11124": {
    usdcAddress: "0xe4C7fBB0a626ed208021ccabA6Be1566905E2dFc",
    usdcName: "Bridged USDC",
  },
  "1514": {
    usdcAddress: "0xF1815bd50389c46847f0Bda824eC8da914045D14",
    usdcName: "Bridged USDC",
=======
  "10": {
    usdcAddress: "0x0b2C639c533813f4Aa9D7837CAf62653d097Ff85",
    usdcName: "USD Coin",
  },
  "100": {
    usdcAddress: "0x2a22f9c3b484c3629090FeED35F17Ff8F88f76F0",
    usdcName: "Bridged USDC (Gnosis)",
>>>>>>> ef4f2ccc
  },
};

export type ChainConfig = {
  usdcAddress: Address | SolanaAddress;
  usdcName: string;
};<|MERGE_RESOLUTION|>--- conflicted
+++ resolved
@@ -52,7 +52,6 @@
     usdcAddress: "0xbbA60da06c2c5424f03f7434542280FCAd453d10",
     usdcName: "USDC",
   },
-<<<<<<< HEAD
   "2741": {
     usdcAddress: "0x84a71ccd554cc1b02749b35d22f684cc8ec987e1",
     usdcName: "Bridged USDC",
@@ -64,7 +63,7 @@
   "1514": {
     usdcAddress: "0xF1815bd50389c46847f0Bda824eC8da914045D14",
     usdcName: "Bridged USDC",
-=======
+  },
   "10": {
     usdcAddress: "0x0b2C639c533813f4Aa9D7837CAf62653d097Ff85",
     usdcName: "USD Coin",
@@ -72,7 +71,6 @@
   "100": {
     usdcAddress: "0x2a22f9c3b484c3629090FeED35F17Ff8F88f76F0",
     usdcName: "Bridged USDC (Gnosis)",
->>>>>>> ef4f2ccc
   },
 };
 
