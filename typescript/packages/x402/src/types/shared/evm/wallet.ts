--- conflicted
+++ resolved
@@ -232,15 +232,12 @@
       return iotex;
     case "iotex-testnet":
       return iotexTestnet;
-<<<<<<< HEAD
     case "lisk":
       return lisk;
     case "lisk-sepolia":
       return liskSepolia;
-=======
     case "skale-base-sepolia":
       return skaleBaseSepolia;
->>>>>>> 334e75b8
     default:
       throw new Error(`Unsupported network: ${network}`);
   }
