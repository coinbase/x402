--- conflicted
+++ resolved
@@ -25,11 +25,8 @@
   abstract,
   abstractTestnet,
   story,
-<<<<<<< HEAD
+  eduChain,
   flowMainnet,
-=======
-  eduChain,
->>>>>>> 912977f7
 } from "viem/chains";
 import { skaleBaseSepolia } from "../custom-chains";
 import { privateKeyToAccount } from "viem/accounts";
