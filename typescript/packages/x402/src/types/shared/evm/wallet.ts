--- conflicted
+++ resolved
@@ -24,11 +24,8 @@
   iotex,
   abstract,
   abstractTestnet,
-<<<<<<< HEAD
   zircuit,
-=======
   story,
->>>>>>> 7bbfaaf2
 } from "viem/chains";
 import { privateKeyToAccount } from "viem/accounts";
 import { Hex } from "viem";
