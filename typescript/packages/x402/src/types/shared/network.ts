--- conflicted
+++ resolved
@@ -15,14 +15,11 @@
   "polygon",
   "polygon-amoy",
   "peaq",
-<<<<<<< HEAD
   "ton:mainnet",
   "ton:testnet",
-=======
   "story",
   "educhain",
   "skale-base-sepolia",
->>>>>>> 77e5c518
 ]);
 export type Network = z.infer<typeof NetworkSchema>;
 
