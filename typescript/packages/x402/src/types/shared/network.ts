--- conflicted
+++ resolved
@@ -15,11 +15,8 @@
   "polygon",
   "polygon-amoy",
   "peaq",
-<<<<<<< HEAD
+  "story",
   "flow-evm",
-=======
-  "story",
->>>>>>> 5baf6822
 ]);
 export type Network = z.infer<typeof NetworkSchema>;
 
@@ -37,11 +34,8 @@
   "polygon",
   "polygon-amoy",
   "peaq",
-<<<<<<< HEAD
+  "story",
   "flow-evm",
-=======
-  "story",
->>>>>>> 5baf6822
 ];
 export const EvmNetworkToChainId = new Map<Network, number>([
   ["abstract", 2741],
@@ -56,11 +50,8 @@
   ["polygon", 137],
   ["polygon-amoy", 80002],
   ["peaq", 3338],
-<<<<<<< HEAD
+  ["story", 1514],
   ["flow-evm", 747],
-=======
-  ["story", 1514],
->>>>>>> 5baf6822
 ]);
 
 // svm
