--- conflicted
+++ resolved
@@ -8,12 +8,7 @@
 const EvmAddressRegex = /^0x[0-9a-fA-F]{40}$/;
 const MixedAddressRegex = /^0x[a-fA-F0-9]{40}|[A-Za-z0-9][A-Za-z0-9-]{0,34}[A-Za-z0-9]$/;
 const HexEncoded64ByteRegex = /^0x[0-9a-fA-F]{64}$/;
-<<<<<<< HEAD
-const EvmSignatureRegex = /^0x[0-9a-fA-F]{130}$/;
-
-=======
 const EvmSignatureRegex = /^0x[0-9a-fA-F]+$/; // Flexible hex signature validation
->>>>>>> eca84702
 // Enums
 export const schemes = ["exact"] as const;
 export const x402Versions = [1] as const;
