--- conflicted
+++ resolved
@@ -171,7 +171,6 @@
     });
   });
 
-<<<<<<< HEAD
   describe("supported", () => {
     it("should call fetch with the correct default URL", async () => {
       const { supported } = useFacilitator();
@@ -198,7 +197,9 @@
       await expect(supported()).rejects.toThrow(
         "Failed to get supported payment kinds: Internal Server Error",
       );
-=======
+    });
+  });
+
   describe("list", () => {
     it("should call fetch with the correct URL and method", async () => {
       const { list } = useFacilitator();
@@ -264,7 +265,6 @@
       const { list } = useFacilitator();
 
       await expect(list()).rejects.toThrow("Failed to list discovery: 400 Bad Request");
->>>>>>> 1eb160be
     });
   });
 });