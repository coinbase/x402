--- conflicted
+++ resolved
@@ -56,15 +56,9 @@
     expect(selected.network).toBe("avalanche");
   });
 
-<<<<<<< HEAD
   it("returns the first USDC requirement when multiple are available, respecting Base priority", () => {
     const baseUsdc = getUsdcChainConfigForChain(getNumericNetworkId("base"))!.usdcAddress as string;
     const avalancheUsdc = getUsdcChainConfigForChain(getNumericNetworkId("avalanche"))!.usdcAddress as string;
-=======
-  it("returns the first USDC requirement when multiple are available", () => {
-    const baseUsdc = getUsdcChainConfigForChain(getNetworkId("base"))!.usdcAddress as string;
-    const avalancheUsdc = getUsdcChainConfigForChain(getNetworkId("avalanche"))!.usdcAddress as string;
->>>>>>> 1d4c253a
     const reqs: PaymentRequirements[] = [
       makeRequirement("avalanche", avalancheUsdc),
       makeRequirement("base", baseUsdc),
@@ -88,15 +82,9 @@
     expect(selected.asset).toBe(avalancheUsdc);
   });
 
-<<<<<<< HEAD
   it("filters by a list of networks and prefers Base USDC if present", () => {
     const baseUsdc = getUsdcChainConfigForChain(getNumericNetworkId("base"))!.usdcAddress as string;
     const avalancheUsdc = getUsdcChainConfigForChain(getNumericNetworkId("avalanche"))!.usdcAddress as string;
-=======
-  it("filters by a list of networks and returns first USDC match", () => {
-    const baseUsdc = getUsdcChainConfigForChain(getNetworkId("base"))!.usdcAddress as string;
-    const avalancheUsdc = getUsdcChainConfigForChain(getNetworkId("avalanche"))!.usdcAddress as string;
->>>>>>> 1d4c253a
     const reqs: PaymentRequirements[] = [
       makeRequirement("avalanche", avalancheUsdc),
       makeRequirement("base", baseUsdc),
