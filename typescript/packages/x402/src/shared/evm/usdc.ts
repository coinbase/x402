import { Account, Address, Chain, Client, Transport } from "viem";
<<<<<<< HEAD
import { config } from "../../types/shared/config";
=======
import { ChainConfig, config } from "../../types/shared/evm/config";
>>>>>>> c4068fcc
import { usdcABI as abi } from "../../types/shared/evm/erc20PermitABI";
import { ConnectedClient } from "../../types/shared/evm/wallet";
import { NetworkEnum } from "../../types/shared";

/**
 * Gets the USDC contract address for the current chain from the client
 *
 * @param client - The Viem client instance connected to the blockchain
 * @returns The USDC contract address for the current chain
 */
export function getUsdcAddress<
  transport extends Transport,
  chain extends Chain | undefined = undefined,
  account extends Account | undefined = undefined,
>(client: Client<transport, chain, account>): Address {
  return config[client.chain!.id.toString()].usdcAddress as Address;
}

/**
 * Gets the USDC contract address for a specific chain ID
 *
 * @deprecated Use `getUsdcChainConfigForChain` instead
 * @param chainId - The chain ID to get the USDC contract address for
 * @returns The USDC contract address for the specified chain
 */
export function getUsdcAddressForChain(chainId: number | NetworkEnum): Address {
  return config[chainId.toString()].usdcAddress as Address;
}

/**
 * Gets the USDC address and eip712 domain name for a specific chain ID
 *
 * @param chainId - The chain ID
 * @returns The USDC contract address and eip712 domain name  for the specified chain
 */
export function getUsdcChainConfigForChain(chainId: number): ChainConfig | undefined {
  return config[chainId.toString()];
}

// Cache for storing the version value
let versionCache: string | null = null;

/**
 * Gets the version of the USDC contract, using a cache to avoid repeated calls
 *
 * @param client - The Viem client instance connected to the blockchain
 * @returns A promise that resolves to the USDC contract version string
 */
export async function getVersion<
  transport extends Transport,
  chain extends Chain,
  account extends Account | undefined = undefined,
>(client: ConnectedClient<transport, chain, account>): Promise<string> {
  // Return cached version if available
  if (versionCache !== null) {
    return versionCache;
  }

  // Fetch and cache version if not available
  const version = await client.readContract({
    address: getUsdcAddress(client),
    abi,
    functionName: "version",
  });
  versionCache = version as string;
  return versionCache;
}

/**
 * Gets the USDC balance for a specific address
 *
 * @param client - The Viem client instance connected to the blockchain
 * @param address - The address to check the USDC balance for
 * @returns A promise that resolves to the USDC balance as a bigint
 */
export async function getUSDCBalance<
  transport extends Transport,
  chain extends Chain,
  account extends Account | undefined = undefined,
>(client: ConnectedClient<transport, chain, account>, address: Address): Promise<bigint> {
  const chainId = client.chain!.id;
  const usdc = getUsdcChainConfigForChain(chainId);
  if (!usdc) {
    return 0n;
  }
  const balance = await client.readContract({
    address: usdc.usdcAddress,
    abi,
    functionName: "balanceOf",
    args: [address],
  });
  return balance as bigint;
}<|MERGE_RESOLUTION|>--- conflicted
+++ resolved
@@ -1,9 +1,5 @@
 import { Account, Address, Chain, Client, Transport } from "viem";
-<<<<<<< HEAD
-import { config } from "../../types/shared/config";
-=======
-import { ChainConfig, config } from "../../types/shared/evm/config";
->>>>>>> c4068fcc
+import { ChainConfig, config } from "../../types/shared/config";
 import { usdcABI as abi } from "../../types/shared/evm/erc20PermitABI";
 import { ConnectedClient } from "../../types/shared/evm/wallet";
 import { NetworkEnum } from "../../types/shared";
