--- conflicted
+++ resolved
@@ -39,11 +39,7 @@
   },
   "dependencies": {
     "@coinbase/cdp-sdk": "^1.22.0",
-<<<<<<< HEAD
     "@solana/kit": "^2.1.1",
-    "next": "^15.2.4",
-=======
->>>>>>> 0dfd3e68
     "viem": "^2.21.26",
     "x402": "workspace:^",
     "zod": "^3.24.2"
