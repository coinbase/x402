--- conflicted
+++ resolved
@@ -133,17 +133,11 @@
         maxTimeoutSeconds: maxTimeoutSeconds ?? 300,
         asset: getAddress(asset.address),
         outputSchema,
-<<<<<<< HEAD
-        extra:
-          asset && "eip712" in asset
-            ? asset.eip712
-            : {
-                transaction: "base64 encoded transaction",
-                feePayer: "base58 encoded public key of the facilitator",
-              },
-=======
-        extra: asset.eip712,
->>>>>>> eca84702
+        extra: "eip712" in asset
+          ? asset.eip712
+          : {
+            feePayer: "",
+          },
       },
     ];
 
