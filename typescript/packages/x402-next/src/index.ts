import type { NextRequest } from "next/server";
import { NextResponse } from "next/server";
import { Address, getAddress } from "viem";
import { exact } from "x402/schemes";
import {
  computeRoutePatterns,
  findMatchingPaymentRequirements,
  findMatchingRoute,
  getPaywallHtml,
  processPriceToAtomicAmount,
  toJsonSafe,
} from "x402/shared";
import {
  FacilitatorConfig,
  moneySchema,
  PaymentPayload,
  PaymentRequirements,
  Resource,
  RoutesConfig,
  PaywallConfig,
} from "x402/types";
import { useFacilitator } from "x402/verify";
import { safeBase64Encode } from "x402/shared";

import { POST } from "./api/session-token";

/**
 * Creates a payment middleware factory for Next.js
 *
 * @param payTo - The address to receive payments
 * @param routes - Configuration for protected routes and their payment requirements
 * @param facilitator - Optional configuration for the payment facilitator service
 * @param paywall - Optional configuration for the default paywall
 * @returns A Next.js middleware handler
 *
 * @example
 * ```typescript
 * // Simple configuration - All endpoints are protected by $0.01 of USDC on base-sepolia
 * export const middleware = paymentMiddleware(
 *   '0x123...', // payTo address
 *   {
 *     price: '$0.01', // USDC amount in dollars
 *     network: 'base-sepolia'
 *   },
 *   // Optional facilitator configuration. Defaults to x402.org/facilitator for testnet usage
 * );
 *
 * // Advanced configuration - Endpoint-specific payment requirements & custom facilitator
 * export const middleware = paymentMiddleware(
 *   '0x123...', // payTo: The address to receive payments
 *   {
 *     '/protected/*': {
 *       price: '$0.001', // USDC amount in dollars
 *       network: 'base',
 *       config: {
 *         description: 'Access to protected content'
 *       }
 *     },
 *     '/api/premium/*': {
 *       price: {
 *         amount: '100000',
 *         asset: {
 *           address: '0xabc',
 *           decimals: 18,
 *           eip712: {
 *             name: 'WETH',
 *             version: '1'
 *           }
 *         }
 *       },
 *       network: 'base'
 *     }
 *   },
 *   {
 *     url: 'https://facilitator.example.com',
 *     createAuthHeaders: async () => ({
 *       verify: { "Authorization": "Bearer token" },
 *       settle: { "Authorization": "Bearer token" }
 *     })
 *   },
 *   {
 *     cdpClientKey: 'your-cdp-client-key',
 *     appLogo: '/images/logo.svg',
 *     appName: 'My App',
 *   }
 * );
 * ```
 */
export function paymentMiddleware(
  payTo: Address,
  routes: RoutesConfig,
  facilitator?: FacilitatorConfig,
  paywall?: PaywallConfig,
) {
  const { verify, settle } = useFacilitator(facilitator);
  const x402Version = 1;

  // Pre-compile route patterns to regex and extract verbs
  const routePatterns = computeRoutePatterns(routes);

  return async function middleware(request: NextRequest) {
    const pathname = request.nextUrl.pathname;
    const method = request.method.toUpperCase();

    // Find matching route configuration
    const matchingRoute = findMatchingRoute(routePatterns, pathname, method);

    if (!matchingRoute) {
      return NextResponse.next();
    }

    const { price, network, config = {} } = matchingRoute.config;
    const {
      description,
      mimeType,
      maxTimeoutSeconds,
      inputSchema,
      outputSchema,
      customPaywallHtml,
      resource,
      errorMessages,
    } = config;

    const atomicAmountForAsset = processPriceToAtomicAmount(price, network);
    if ("error" in atomicAmountForAsset) {
      return new NextResponse(atomicAmountForAsset.error, { status: 500 });
    }
    const { maxAmountRequired, asset } = atomicAmountForAsset;

    const resourceUrl =
      resource || (`${request.nextUrl.protocol}//${request.nextUrl.host}${pathname}` as Resource);

    const paymentRequirements: PaymentRequirements[] = [
      {
        scheme: "exact",
        network,
        maxAmountRequired,
        resource: resourceUrl,
        description: description ?? "",
        mimeType: mimeType ?? "application/json",
        payTo: getAddress(payTo),
        maxTimeoutSeconds: maxTimeoutSeconds ?? 300,
        asset: getAddress(asset.address),
        // TODO: Rename outputSchema to requestStructure
<<<<<<< HEAD
        outputSchema: requestStructure,
        extra:
          "eip712" in asset
            ? asset.eip712
            : {
                feePayer: "",
              },
=======
        outputSchema: {
          input: {
            type: "http",
            method,
            ...inputSchema,
          },
          output: outputSchema,
        },
        extra: asset.eip712,
>>>>>>> 7c0d5c6e
      },
    ];

    // Check for payment header
    const paymentHeader = request.headers.get("X-PAYMENT");
    if (!paymentHeader) {
      const accept = request.headers.get("Accept");
      if (accept?.includes("text/html")) {
        const userAgent = request.headers.get("User-Agent");
        if (userAgent?.includes("Mozilla")) {
          let displayAmount: number;
          if (typeof price === "string" || typeof price === "number") {
            const parsed = moneySchema.safeParse(price);
            if (parsed.success) {
              displayAmount = parsed.data;
            } else {
              displayAmount = Number.NaN;
            }
          } else {
            displayAmount = Number(price.amount) / 10 ** price.asset.decimals;
          }

          const html =
            customPaywallHtml ??
            getPaywallHtml({
              amount: displayAmount,
              paymentRequirements: toJsonSafe(paymentRequirements) as Parameters<
                typeof getPaywallHtml
              >[0]["paymentRequirements"],
              currentUrl: request.url,
              testnet: network === "base-sepolia",
              cdpClientKey: paywall?.cdpClientKey,
              appLogo: paywall?.appLogo,
              appName: paywall?.appName,
              sessionTokenEndpoint: paywall?.sessionTokenEndpoint,
            });
          return new NextResponse(html, {
            status: 402,
            headers: { "Content-Type": "text/html" },
          });
        }
      }

      return new NextResponse(
        JSON.stringify({
          x402Version,
          error: errorMessages?.paymentRequired || "X-PAYMENT header is required",
          accepts: paymentRequirements,
        }),
        { status: 402, headers: { "Content-Type": "application/json" } },
      );
    }

    // Verify payment
    let decodedPayment: PaymentPayload;
    try {
      decodedPayment = exact.evm.decodePayment(paymentHeader);
      decodedPayment.x402Version = x402Version;
    } catch (error) {
      return new NextResponse(
        JSON.stringify({
          x402Version,
          error:
            errorMessages?.invalidPayment || (error instanceof Error ? error : "Invalid payment"),
          accepts: paymentRequirements,
        }),
        { status: 402, headers: { "Content-Type": "application/json" } },
      );
    }

    const selectedPaymentRequirements = findMatchingPaymentRequirements(
      paymentRequirements,
      decodedPayment,
    );
    if (!selectedPaymentRequirements) {
      return new NextResponse(
        JSON.stringify({
          x402Version,
          error:
            errorMessages?.noMatchingRequirements || "Unable to find matching payment requirements",
          accepts: toJsonSafe(paymentRequirements),
        }),
        { status: 402, headers: { "Content-Type": "application/json" } },
      );
    }

    const verification = await verify(decodedPayment, selectedPaymentRequirements);

    if (!verification.isValid) {
      return new NextResponse(
        JSON.stringify({
          x402Version,
          error: errorMessages?.verificationFailed || verification.invalidReason,
          accepts: paymentRequirements,
          payer: verification.payer,
        }),
        { status: 402, headers: { "Content-Type": "application/json" } },
      );
    }

    // Proceed with request
    const response = await NextResponse.next();

    // if the response from the protected route is >= 400, do not settle the payment
    if (response.status >= 400) {
      return response;
    }

    // Settle payment after response
    try {
      const settlement = await settle(decodedPayment, selectedPaymentRequirements);

      if (settlement.success) {
        response.headers.set(
          "X-PAYMENT-RESPONSE",
          safeBase64Encode(
            JSON.stringify({
              success: true,
              transaction: settlement.transaction,
              network: settlement.network,
              payer: settlement.payer,
            }),
          ),
        );
      }
    } catch (error) {
      return new NextResponse(
        JSON.stringify({
          x402Version,
          error:
            errorMessages?.settlementFailed ||
            (error instanceof Error ? error : "Settlement failed"),
          accepts: paymentRequirements,
        }),
        { status: 402, headers: { "Content-Type": "application/json" } },
      );
    }

    return response;
  };
}

export type {
  Money,
  Network,
  PaymentMiddlewareConfig,
  Resource,
  RouteConfig,
  RoutesConfig,
} from "x402/types";

// Export session token API handlers for Onramp
export { POST };<|MERGE_RESOLUTION|>--- conflicted
+++ resolved
@@ -142,15 +142,6 @@
         maxTimeoutSeconds: maxTimeoutSeconds ?? 300,
         asset: getAddress(asset.address),
         // TODO: Rename outputSchema to requestStructure
-<<<<<<< HEAD
-        outputSchema: requestStructure,
-        extra:
-          "eip712" in asset
-            ? asset.eip712
-            : {
-                feePayer: "",
-              },
-=======
         outputSchema: {
           input: {
             type: "http",
@@ -159,8 +150,12 @@
           },
           output: outputSchema,
         },
-        extra: asset.eip712,
->>>>>>> 7c0d5c6e
+        extra:
+          "eip712" in asset
+            ? asset.eip712
+            : {
+                feePayer: "",
+              },
       },
     ];
 
