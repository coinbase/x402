import Link from 'next/link';
import {
  BoltIcon,
  CloudIcon,
  MusicalNoteIcon,
  CheckIcon,
  DocumentTextIcon,
  ArrowDownTrayIcon,
  QuestionMarkCircleIcon,
  CodeBracketIcon,
  BookOpenIcon,
  BriefcaseIcon,
  Squares2X2Icon,
} from '@heroicons/react/24/outline';
import { FeatureItem } from './components/FeatureItem';
import GithubIcon from './assets/github.svg';
import DiscordIcon from './assets/discord.svg';
import WordmarkCondensed from './assets/x402_wordmark_dark.svg';
import { Section } from './components/Section';
import { BackgroundVideo } from './components/BackgroundVideo';
import NavBar from './components/NavBar';

const whatIsItFeatures = [
  {
    title: 'No fees',
    description: 'x402 as a protocol has 0 fees for either the customer or the merchant.',
    icon: <CheckIcon className="w-5 h-5 text-indigo-400" />,
  },
  {
    title: 'Instant settlement',
    description:
      'Accept payments at the speed of the blockchain. Money in your wallet in 2 seconds, not T+2.',
    icon: <CheckIcon className="w-5 h-5 text-indigo-400" />,
  },
  {
    title: 'Blockchain Agnostic',
    description:
      'x402 is not tied to any specific blockchain or token, its a neutral standard open to integration by all.',
    icon: <CheckIcon className="w-5 h-5 text-indigo-400" />,
  },
  {
    title: 'Frictionless',
    description:
      "As little as 1 line of middleware code or configuration in your existing web server stack and you can start accepting payments. Customers and agents aren't required to create an account or provide any personal information.",
    icon: <CheckIcon className="w-5 h-5 text-indigo-400" />,
  },

  {
    title: 'Security & trust via an open standard',
    description:
      "Anyone can implement or extend x402. It's not tied to any centralized provider, and encourages broad community participation.",
    icon: <CheckIcon className="w-5 h-5 text-indigo-400" />,
  },
  {
    title: 'Web native',
    description:
      'Activates the dormant 402 HTTP status code and works with any HTTP stack. It works simply via headers and status codes on your existing HTTP server.',
    icon: <CheckIcon className="w-5 h-5 text-indigo-400" />,
  },
];
const whyItMattersFeatures = [
  {
    title: 'AI Agents',
    description: 'Agents can use the x402 Protocol to pay for API requests in real-time.',
    icon: <BoltIcon className="w-5 h-5 text-indigo-400" />,
  },
  {
    title: 'Cloud Storage Providers',
    description:
      'Using x402, customers can easily access storage services without account creation.',
    icon: <CloudIcon className="w-5 h-5 text-indigo-400" />,
  },
  {
    title: 'Content Creators',
    description: 'x402 unlocks instant transactions, enabling true micropayments for content.',
    icon: <MusicalNoteIcon className="w-5 h-5 text-indigo-400" />,
  },
];

export default function Home() {
  return (
    <div className="min-h-screen bg-gradient-to-b from-gray-800 to-black text-white relative overflow-hidden">
      {/* Video Background */}
      <div className="fixed w-full z-0">
        <div className="fixed w-full bg-gradient-to-t from-black" />
        <BackgroundVideo src="/neonblobs.mp4" />
      </div>

      <div className="relative z-10">
        {/* Top nav */}
        <NavBar />
        {/* Hero Section */}
        <section className="max-w-6xl mx-auto px-4 py-20 lg:py-28">
          <div className="text-center">
            <div className="w-64 mb-6 mx-auto">
              <WordmarkCondensed className="mx-auto" />
            </div>
            <p className="text-xl text-gray-400 mb-8 font-mono">
              An open protocol for internet-native payments
            </p>
            <div className="flex flex-wrap gap-4 mb-6 justify-center">
              <Link
                href="/ecosystem"
                className="px-6 py-4 bg-blue-600 hover:bg-blue-700 rounded-lg font-mono transition-colors flex items-center gap-2 text-lg"
              >
                <Squares2X2Icon className="w-5 h-5 mr-1" />
                View Ecosystem
              </Link>
            </div>
            <div className="flex flex-wrap gap-4 mb-8 justify-center">
              <Link
                href="/x402-whitepaper.pdf"
                target="_blank"
                rel="noopener noreferrer"
                className="px-4 py-3 border-2 border-transparent hover:border-blue-600 rounded-lg font-mono transition-colors flex items-center gap-2 text-sm"
              >
                <DocumentTextIcon className="w-5 h-5 mr-1" />
                Read the whitepaper
              </Link>
              <Link
                href="https://x402.gitbook.io/x402"
                target="_blank"
                rel="noopener noreferrer"
                className="px-4 py-3 border-2 border-transparent hover:border-blue-600 rounded-lg font-mono transition-colors flex items-center gap-2 text-sm"
              >
                <BookOpenIcon className="w-5 h-5 mr-1" />
                Read the docs
              </Link>
              <Link
                href="/protected"
                target="_blank"
                rel="noopener noreferrer"
                className="px-4 py-3 border-2 border-transparent hover:border-blue-600 rounded-lg font-mono transition-colors flex items-center gap-2 text-sm"
              >
                <CodeBracketIcon className="w-5 h-5 mr-1" />
                Try it out
              </Link>
<<<<<<< HEAD
            </div>
            
            {/* Partner Logos */}
            <div className="flex flex-wrap gap-8 justify-center items-center opacity-70 mb-8">
              <Link
                href="https://neynar.com/blog/agents-frames-and-the-future-of-farcaster-neynar-s-vision-for-x402"
                target="_blank"
                rel="noopener noreferrer"
                className="transition-all duration-300 hover:scale-110"
              >
                <img src="/logos/neynar.png" alt="Neynar" className="h-16 grayscale hover:grayscale-0 transition-all duration-300" />
              </Link>
              <Link
                href="https://402.pinata.cloud/"
                target="_blank"
                rel="noopener noreferrer"
                className="transition-all duration-300 hover:scale-110"
              >
                <img src="/logos/pinata.png" alt="Pinata" className="h-16 grayscale hover:grayscale-0 transition-all duration-300" />
              </Link>
              <Link
                href="https://onbonsai.gitbook.io/docs/smart-media/content-generation-api"
                target="_blank"
                rel="noopener noreferrer"
                className="transition-all duration-300 hover:scale-110"
              >
                <img src="/logos/bonsai.png" alt="Bonsai" className="h-16 grayscale hover:grayscale-0 transition-all duration-300" />
              </Link>
              <Link
                href="https://docs.1shotapi.com/automation/n8n.html#monetize-n8n-workflows-with-x402"
                target="_blank"
                rel="noopener noreferrer"
                className="transition-all duration-300 hover:scale-110"
              >
                <img src="/logos/1shot-api.png" alt="1shot" className="h-16 grayscale hover:grayscale-0 transition-all duration-300" />
              </Link>
              <Link
                href="https://proxy402.com/"
                target="_blank"
                rel="noopener noreferrer"
                className="transition-all duration-300 hover:scale-110"
              >
                <img src="/logos/proxy402.png" alt="Proxy402" className="h-16 grayscale hover:grayscale-0 transition-all duration-300" />
              </Link>
              <Link
                href="https://facilitator.x402.rs"
                target="_blank"
                rel="noopener noreferrer"
                className="transition-all duration-300 hover:scale-110"
              >
                <img src="/logos/x402-rs.svg" alt="x402.rs" className="h-16 grayscale hover:grayscale-0 transition-all duration-300" />
              </Link>
=======
>>>>>>> 40455d21
            </div>
          </div>
        </section>

        <Section>
          {/* What is it? */}
          <div className="relative">
            <div className="flex items-center gap-4 mb-6">
              <h3 className="text-3xl font-bold text-blue-400">
                The best way to accept digital payments.
              </h3>
            </div>
            <div className="bg-gray-800/30 rounded-2xl p-8 backdrop-blur-2xl border border-gray-700/50">
              <p className="text-gray-300 leading-relaxed text-xl mb-8">
                Built around the{' '}
                <Link
                  href="https://developer.mozilla.org/en-US/docs/Web/HTTP/Status/402"
                  target="_blank"
                  rel="noopener noreferrer"
                  className="text-blue-400 hover:text-blue-500"
                >
                  HTTP 402
                </Link>{' '}
                status code,{' '}
                <span className="font-bold">x402 enables users to pay for resources via API</span>{' '}
                without registration, emails, OAuth, or complex signatures.
              </p>
              <div className="grid grid-cols-1 md:grid-cols-2 gap-10 text-gray-400">
                {whatIsItFeatures.map((feature, index) => (
                  <FeatureItem key={index} {...feature} />
                ))}
              </div>
            </div>
          </div>
        </Section>

        <Section>
          {/* Why it matters */}
          <div className="relative">
            <div className="flex items-center gap-4 mb-6">
              <h3 className="text-3xl font-bold text-purple-400">
                Powering Next-Gen Digital Commerce
              </h3>
            </div>
            <div className="bg-gray-800/30 rounded-2xl p-8  backdrop-blur-xl border border-gray-700/50">
              <p className="text-gray-300 leading-relaxed text-xl mb-8">
                <span className="font-bold">x402 unlocks new monetization models,</span> offering
                developers and content creators a frictionless way to earn revenue from small
                transactions without forcing subscriptions or showing ads.
              </p>
              <div className="grid grid-cols-1 md:grid-cols-3 gap-6">
                {whyItMattersFeatures.map((feature, index) => (
                  <FeatureItem key={index} {...feature} iconBgColor="bg-indigo-500/10" />
                ))}
              </div>
            </div>
          </div>
        </Section>

        <Section>
          {/* How it works */}
          <div className="relative">
            <div className="flex items-center gap-4 mb-6">
              <h3 className="text-3xl font-bold text-indigo-400">
                1 Line of Code to Accept Digital Dollars
              </h3>
            </div>
            <div className="bg-gray-800/30 rounded-2xl p-8 backdrop-blur-xl border border-gray-700/50">
              <p className="text-gray-300 leading-relaxed text-xl mb-8">
                Just add a <span className="font-bold">single line of code</span> in your app, and
                you can require a USDC payment for each incoming request.
              </p>
              <div className="mb-8">
                <div className="bg-black/50 rounded-lg p-4 font-mono text-sm text-gray-300 relative overflow-hidden">
                  <pre className="syntax-highlight">
                    <span className="text-green-400">paymentMiddleware</span>
                    <span className="text-gray-300">(</span>
                    <span className="text-amber-300">&quot;0xYourAddress&quot;</span>
                    <span className="text-gray-300">, {'{'}</span>
                    <span className="text-amber-300">&quot;/your-endpoint&quot;</span>
                    <span className="text-gray-300">: </span>
                    <span className="text-amber-300">&quot;$0.01&quot;</span>
                    <span className="text-gray-300">{'}'}</span>
                    <span className="text-gray-300">);</span>
                    {'\n'}
                    {/* eslint-disable-next-line react/jsx-no-comment-textnodes */}
                    <span className="text-gray-400">// and thats it!</span>
                  </pre>
                </div>
              </div>
              <p className="text-gray-300 leading-relaxed text-lg mb-8">
                If a request arrives without payment, the server responds with HTTP 402, prompting
                the client to pay and retry.
              </p>
              <div className="mb-8">
                <div className="bg-black/50 rounded-lg p-4 font-mono text-sm text-gray-300 relative overflow-hidden">
                  <pre className="syntax-highlight">
                    <span className="text-purple-400">HTTP</span>
                    <span className="text-gray-300">/1.1 </span>
                    <span className="text-amber-300">402</span>
                    <span className="text-gray-300"> Payment Required</span>
                  </pre>
                </div>
              </div>

              <p className="text-gray-300 leading-relaxed text-lg">
                x402 allows any web developer to accept crypto payments without the complexity of
                having to interact with the blockchain.
              </p>
            </div>
          </div>
        </Section>
      </div>
      <footer className="relative z-10 py-8 text-center text-sm text-gray-400">
        By using this site, you agree to be bound by the{' '}
        <a
          href="https://www.coinbase.com/legal/developer-platform/terms-of-service"
          target="_blank"
          rel="noopener noreferrer"
          className="text-blue-500"
        >
          CDP Terms of Service
        </a>{' '}
        and{' '}
        <a
          href="https://www.coinbase.com/legal/privacy"
          target="_blank"
          rel="noopener noreferrer"
          className="text-blue-500"
        >
          Global Privacy Policy
        </a>
        .
      </footer>
    </div>
  );
}<|MERGE_RESOLUTION|>--- conflicted
+++ resolved
@@ -135,61 +135,6 @@
                 <CodeBracketIcon className="w-5 h-5 mr-1" />
                 Try it out
               </Link>
-<<<<<<< HEAD
-            </div>
-            
-            {/* Partner Logos */}
-            <div className="flex flex-wrap gap-8 justify-center items-center opacity-70 mb-8">
-              <Link
-                href="https://neynar.com/blog/agents-frames-and-the-future-of-farcaster-neynar-s-vision-for-x402"
-                target="_blank"
-                rel="noopener noreferrer"
-                className="transition-all duration-300 hover:scale-110"
-              >
-                <img src="/logos/neynar.png" alt="Neynar" className="h-16 grayscale hover:grayscale-0 transition-all duration-300" />
-              </Link>
-              <Link
-                href="https://402.pinata.cloud/"
-                target="_blank"
-                rel="noopener noreferrer"
-                className="transition-all duration-300 hover:scale-110"
-              >
-                <img src="/logos/pinata.png" alt="Pinata" className="h-16 grayscale hover:grayscale-0 transition-all duration-300" />
-              </Link>
-              <Link
-                href="https://onbonsai.gitbook.io/docs/smart-media/content-generation-api"
-                target="_blank"
-                rel="noopener noreferrer"
-                className="transition-all duration-300 hover:scale-110"
-              >
-                <img src="/logos/bonsai.png" alt="Bonsai" className="h-16 grayscale hover:grayscale-0 transition-all duration-300" />
-              </Link>
-              <Link
-                href="https://docs.1shotapi.com/automation/n8n.html#monetize-n8n-workflows-with-x402"
-                target="_blank"
-                rel="noopener noreferrer"
-                className="transition-all duration-300 hover:scale-110"
-              >
-                <img src="/logos/1shot-api.png" alt="1shot" className="h-16 grayscale hover:grayscale-0 transition-all duration-300" />
-              </Link>
-              <Link
-                href="https://proxy402.com/"
-                target="_blank"
-                rel="noopener noreferrer"
-                className="transition-all duration-300 hover:scale-110"
-              >
-                <img src="/logos/proxy402.png" alt="Proxy402" className="h-16 grayscale hover:grayscale-0 transition-all duration-300" />
-              </Link>
-              <Link
-                href="https://facilitator.x402.rs"
-                target="_blank"
-                rel="noopener noreferrer"
-                className="transition-all duration-300 hover:scale-110"
-              >
-                <img src="/logos/x402-rs.svg" alt="x402.rs" className="h-16 grayscale hover:grayscale-0 transition-all duration-300" />
-              </Link>
-=======
->>>>>>> 40455d21
             </div>
           </div>
         </section>
