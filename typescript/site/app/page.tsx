--- conflicted
+++ resolved
@@ -243,15 +243,8 @@
             </div>
             <div className="bg-gray-800/30 rounded-2xl p-8 backdrop-blur-xl border border-gray-700/50">
               <p className="text-gray-300 leading-relaxed text-xl mb-8">
-<<<<<<< HEAD
-                Just add a{' '}
-                <span className="font-bold">single line of code</span> in your
-                app, and you can require a stablecoin payment for each incoming
-                request.
-=======
                 Just add a <span className="font-bold">single line of code</span> in your app, and
-                you can require a USDC payment for each incoming request.
->>>>>>> 3895881f
+                you can require a stablecoin payment for each incoming request.
               </p>
               <div className="mb-8">
                 <div className="bg-black/50 rounded-lg p-4 font-mono text-sm text-gray-300 relative overflow-hidden">
