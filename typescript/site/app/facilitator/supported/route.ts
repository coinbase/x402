import { SupportedPaymentKindsResponse } from "x402/types";

/**
 * Returns the supported payment kinds for the x402 protocol
 *
 * @returns A JSON response containing the list of supported payment kinds
 */
export async function GET() {
  const response: SupportedPaymentKindsResponse = {
    kinds: [
      {
        x402Version: 1,
        scheme: "exact",
        network: "base-sepolia",
      },
      {
        x402Version: 1,
        scheme: "exact",
<<<<<<< HEAD
        network: "polygon-amoy",
      },
      {
        x402Version: 1,
        scheme: "exact",
        network: "polygon",
=======
        network: "solana-devnet",
        extra: {
          feePayer: process.env.SOLANA_ADDRESS,
        },
>>>>>>> bd154d66
      },
    ],
  };

  return Response.json(response);
}<|MERGE_RESOLUTION|>--- conflicted
+++ resolved
@@ -16,19 +16,20 @@
       {
         x402Version: 1,
         scheme: "exact",
-<<<<<<< HEAD
+        network: "solana-devnet",
+        extra: {
+          feePayer: process.env.SOLANA_ADDRESS,
+        },
+      },
+      {
+        x402Version: 1,
+        scheme: "exact",
         network: "polygon-amoy",
       },
       {
         x402Version: 1,
         scheme: "exact",
         network: "polygon",
-=======
-        network: "solana-devnet",
-        extra: {
-          feePayer: process.env.SOLANA_ADDRESS,
-        },
->>>>>>> bd154d66
       },
     ],
   };
