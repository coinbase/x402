--- conflicted
+++ resolved
@@ -98,12 +98,10 @@
         version: 2.3.0(fastestsmallesttextencoderdecoder@1.0.22)(typescript@5.9.2)(ws@8.18.0(bufferutil@4.0.9)(utf-8-validate@5.0.10))
       '@solana/transaction-confirmation':
         specifier: ^2.1.1
-<<<<<<< HEAD
         version: 2.3.0(fastestsmallesttextencoderdecoder@1.0.22)(typescript@5.8.3)(ws@8.18.0(bufferutil@4.0.9)(utf-8-validate@5.0.10))
       starknet:
         specifier: ^7.6.4
         version: 7.6.4
-=======
         version: 2.3.0(fastestsmallesttextencoderdecoder@1.0.22)(typescript@5.9.2)(ws@8.18.0(bufferutil@4.0.9)(utf-8-validate@5.0.10))
       '@solana/wallet-standard-features':
         specifier: ^1.3.0
@@ -117,7 +115,6 @@
       '@wallet-standard/features':
         specifier: ^1.1.0
         version: 1.1.0
->>>>>>> 7bbfaaf2
       viem:
         specifier: ^2.21.26
         version: 2.37.3(bufferutil@4.0.9)(typescript@5.9.2)(utf-8-validate@5.0.10)(zod@3.25.76)
